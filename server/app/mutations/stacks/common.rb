--- conflicted
+++ resolved
@@ -22,14 +22,11 @@
       end
     end
 
-<<<<<<< HEAD
-=======
     def handle_volume_outcome_errors(volume_name, errors)
       errors.each do |key, atom|
          add_error("volumes.#{volume_name}.#{key}", atom.symbolic, atom.message)
       end
     end
->>>>>>> 34756843
 
     def validate_expose
       if self.expose && !self.services.find{ |s| s[:name] == self.expose}
