--- conflicted
+++ resolved
@@ -1,11 +1,7 @@
 class WorkerSupervisor < Celluloid::Supervision::Container
-<<<<<<< HEAD
   supervise type: MongoPubsub, as: :mongo_pubsub, args: [PubsubChannel]
+  supervise type: RpcServer, as: :rpc_server
 
-=======
-  supervise type: RpcServer, as: :rpc_server
-  
->>>>>>> d805b132
   pool GridServiceSchedulerWorker, as: :grid_service_scheduler_worker, size: 4
   pool StackDeployWorker, as: :stack_deploy_worker
   pool StackRemoveWorker, as: :stack_remove_worker
