--- conflicted
+++ resolved
@@ -1,12 +1,9 @@
 module Agent
   class MessageHandler
-<<<<<<< HEAD
     include EventStream::GridEventNotifier
-=======
     include Logging
 
     attr_reader :db_session
->>>>>>> 3710a036
 
     ##
     # @param [Queue] queue
@@ -96,16 +93,13 @@
       container = grid_container(grid.id, data['id'])
       if container
         if data['status'] == 'destroy'
-<<<<<<< HEAD
-          container.mark_for_delete
+          container = Container.instantiate(container)
           trigger_grid_event(grid, 'container', 'delete', ContainerSerializer.new(container).to_hash)
-=======
-          container = Container.instantiate(container)
           container.destroy
->>>>>>> 3710a036
         elsif data['status'] == 'deployed'
           container = Container.instantiate(container)
           container.set(:deploy_rev => data['deploy_rev'])
+          trigger_grid_event(grid, 'container', 'update', ContainerSerializer.new(container).to_hash)
         end
       end
     end
