module Docker
  class ContainerOptsBuilder

    ##
    # @param [GridService] grid_service
    # @param [Container] container
    # @return [Hash]
    def self.build_opts(grid_service, container)
      docker_opts = { 'Image' => grid_service.image_name }
      docker_opts['name'] = container.name
      docker_opts['Hostname'] = "#{container.name}.kontena.local"
      docker_opts['User'] = grid_service.user if grid_service.user
      docker_opts['Cmd'] = grid_service.cmd if grid_service.cmd
      docker_opts['Entrypoint'] = grid_service.entrypoint if grid_service.entrypoint
      docker_opts['Env'] = self.build_linked_services_env_vars(grid_service)
      docker_opts['Env'] += self.build_env(grid_service)
      docker_opts['ExposedPorts'] = self.exposed_ports(grid_service.ports) if grid_service.ports
      docker_opts['Volumes'] = self.build_volumes(grid_service) if grid_service.stateless? && grid_service.volumes
      docker_opts['Labels'] = self.build_labels(grid_service, container)

      host_config = {}
      host_config['RestartPolicy'] = {
          'Name' => 'always'
      }
      host_config['CpuShares'] = grid_service.cpu_shares if grid_service.cpu_shares
      host_config['Memory'] = grid_service.memory if grid_service.memory
      host_config['MemorySwap'] = grid_service.memory_swap if grid_service.memory_swap
      host_config['Privileged'] = grid_service.privileged if grid_service.privileged
      host_config['CapAdd'] = grid_service.cap_add if grid_service.cap_add && grid_service.cap_add.size > 0
      host_config['CapDrop'] = grid_service.cap_drop if grid_service.cap_drop && grid_service.cap_drop.size > 0

      bind_volumes = self.build_bind_volumes(grid_service)
      if bind_volumes.size > 0
        host_config['Binds'] = bind_volumes
      end
      docker_opts['PortBindings'] = port_bindings(grid_service.ports) if grid_service.ports

      docker_opts['HostConfig'] = host_config
      docker_opts
    end

    ##
    # @param [GridService] grid_service
    # @param [String] container_name
    # @param [String] image
    def self.build_volume_opts(grid_service, container_name, image)
      {
        'Image' => image,
        'name' => "#{container_name}-volumes",
        'Entrypoint' => '/bin/sh',
        'Volumes' => self.build_volumes(grid_service),
        'Cmd' => ['echo', 'Data only container'],
        'Env' => [
          "KONTENA_SERVICE_ID=#{grid_service.id.to_s}"
        ]
      }
    end

    ##
    # @param [GridService] grid_service
    # @return [Array]
    def self.build_linked_services_env_vars(grid_service)
      result = []

      grid_service.grid_service_links.each do |link|
        linked_service = link.linked_grid_service
        image = Image.find_by(name: linked_service.image_name)
        next unless image
        containers_count = linked_service.containers.size
        linked_service.containers.each_with_index do |container, index|
          container_index = containers_count > 1 ? "_#{index + 1}" : ''
          link_alias = "#{link.alias.upcase.sub("-", "_")}#{container_index}"
          ip_address = container.network_settings['ip_address']
          image.exposed_ports.each do |port|
            result << "#{link_alias}_PORT_#{port['port']}_#{port['protocol'].upcase}=#{port['protocol']}://#{ip_address}:#{port['port']}"
            result << "#{link_alias}_PORT_#{port['port']}_#{port['protocol'].upcase}_ADDR=#{ip_address}"
            result << "#{link_alias}_PORT_#{port['port']}_#{port['protocol'].upcase}_PORT=#{port['port']}"
            result << "#{link_alias.upcase}_PORT_#{port['port']}_#{port['protocol'].upcase}_PROTO=#{port['protocol']}"
          end

          result += container.env.map{|env| key, value = env.split('='); "#{link_alias}_ENV_#{key}=#{value}"}
        end
      end
      result
    end

    ##
    # @param [Array<Hash>]
    # @return [Hash]
    def self.exposed_ports(ports)
      exposed_ports = {}
      ports.each do |p|
        exposed_ports["#{p['container_port']}/#{p['protocol']}"] = {}
      end
      exposed_ports
    end

    ##
    # @param [GridService] grid_service
    # @return [Array]
    def self.build_env(grid_service)
<<<<<<< HEAD
      env = grid_service.env || []
=======
      env = grid_service.env.dup || []
>>>>>>> 2e1de6ba
      env << "KONTENA_SERVICE_ID=#{grid_service.id.to_s}"
      env << "KONTENA_SERVICE_NAME=#{grid_service.name}"
      env << "KONTENA_GRID_NAME=#{grid_service.grid.try(:name)}"
      env
    end

    ##
    # @param [GridService] grid_service
    # @param [Container] container
    # @return [Hash]
    def self.build_labels(grid_service, container)
      labels = {
        'io.kontena.container.name' => container.name,
        'io.kontena.service.id' => grid_service.id.to_s,
        'io.kontena.service.name' => grid_service.name.to_s,
        'io.kontena.grid.name' => grid_service.grid.try(:name)
      }
      if grid_service.linked_to_load_balancer?
        lb = grid_service.linked_load_balancers[0]
        labels['io.kontena.load_balancer.name'] = lb.name
      end
      labels
    end

    ##
    # @param [GridService] grid_service
    # @return [Hash]
    def self.build_volumes(grid_service)
      volumes = {}
      grid_service.volumes.each do |vol|
        vol, _ = vol.split(':')
        volumes[vol] = {}
      end
      volumes
    end

    ##
    # @param [GridService] grid_service
    # @return [Array]
    def self.build_bind_volumes(grid_service)
      volumes = []
      grid_service.volumes.each do |vol|
        volumes << vol if vol.include?(':')
      end
      volumes
    end

    ##
    # @param [Array<Hash>] ports
    # @return [Hash]
    def self.port_bindings(ports)
      bindings = {}
      ports.each do |p|
        bindings["#{p['container_port']}/#{p['protocol']}"] = [{'HostPort' => p['node_port'].to_s}]
      end
      bindings
    end
  end
end<|MERGE_RESOLUTION|>--- conflicted
+++ resolved
@@ -99,11 +99,7 @@
     # @param [GridService] grid_service
     # @return [Array]
     def self.build_env(grid_service)
-<<<<<<< HEAD
-      env = grid_service.env || []
-=======
       env = grid_service.env.dup || []
->>>>>>> 2e1de6ba
       env << "KONTENA_SERVICE_ID=#{grid_service.id.to_s}"
       env << "KONTENA_SERVICE_NAME=#{grid_service.name}"
       env << "KONTENA_GRID_NAME=#{grid_service.grid.try(:name)}"
