
describe HostNode do
  before(:all) do
    described_class.create_indexes
  end

  it { should be_timestamped_document }
  it { should be_kind_of(EventStream) }
  it { should have_fields(:node_id, :name, :os, :driver, :public_ip).of_type(String) }
  it { should have_fields(:labels).of_type(Array) }
  it { should have_fields(:mem_total, :mem_limit).of_type(Integer) }
  it { should have_fields(:last_seen_at).of_type(Time) }

  it { should embed_many(:volume_drivers) }
  it { should embed_many(:network_drivers) }
  it { should belong_to(:grid) }
  it { should have_many(:grid_service_instances).with_dependent(:nullify) }
  it { should have_many(:event_logs) }
  it { should have_many(:containers) }
  it { should have_many(:host_node_stats) }
  it { should have_many(:volume_instances) }

  it { should have_index_for(grid_id: 1) }
  it { should have_index_for(grid_id: 1, node_number: 1).with_options(sparse: true, unique: true) }
  it { should have_index_for(node_id: 1) }
<<<<<<< HEAD
  it { should have_index_for(token: 1).with_options(sparse: true, unique: true) }
=======

  let(:grid) { Grid.create!(name: 'test') }

  context 'for an initializing node without any name' do
    let(:node) { grid.host_nodes.create!(node_id: 'ABC:XYZ') }

    describe '#to_s' do
      it "uses the node ID" do
        expect(node.to_s).to eq 'ABC:XYZ'
      end
    end

    describe '#to_path' do
      it 'uses the node ID' do
        expect(node.to_path).to eq 'test/ABC:XYZ'
      end
    end
  end

  context 'for an updated node with a name' do
    let(:node) { grid.host_nodes.create!(node_id: 'ABC:XYZ', name: 'node') }

    describe '#to_s' do
      it "uses the node ID" do
        expect(node.to_s).to eq 'node'
      end
    end

    describe '#to_path' do
      it 'uses the node ID' do
        expect(node.to_path).to eq 'test/node'
      end
    end
  end
>>>>>>> 176fbbf3

  describe '#connected?' do
    it 'returns true when connected' do
      subject.connected = true
      expect(subject.connected?).to eq(true)
    end

    it 'returns false when not connected' do
      expect(subject.connected?).to eq(false)
    end
  end

  describe '#stateful?' do
    let(:stateful_service) {
      GridService.create!(name: 'stateful', image_name: 'foo/bar:latest', grid: grid, stateful: true)
    }
    let(:stateless_service) {
      GridService.create!(name: 'stateless', image_name: 'foo/bar:latest', grid: grid, stateful: false)
    }
    let(:node) { HostNode.create(name: 'node-1', grid: grid)}

    it 'returns false by default' do
      expect(subject.stateful?).to be_falsey
    end

    it 'returns true if node has stateful service' do
      stateful_service.containers.create!(name: 'stateful-1', host_node: node)
      expect(node.stateful?).to be_truthy
    end

    it 'returns false if node has stateless service' do
      stateless_service.containers.create!(name: 'stateless-1', host_node: node)
      expect(node.stateful?).to be_falsey
    end

    it 'returns true if node has stateful and stateless service' do
      stateful_service.containers.create!(name: 'stateful-1', host_node: node)
      stateless_service.containers.create!(name: 'stateless-1', host_node: node)
      expect(node.stateful?).to be_truthy
    end
  end

  describe '#initial_member?' do
    let(:grid) { Grid.create!(name: 'test', initial_size: 1) }
    let(:node_1) { HostNode.create(name: 'node-1', grid: grid, node_number: 1)}
    let(:node_2) { HostNode.create(name: 'node-2', grid: grid, node_number: 2)}

    it 'returns true if initial_member' do
      expect(node_1.initial_member?).to be_truthy
    end

    it 'returns false if not initial_member' do
      expect(node_2.initial_member?).to be_falsey
    end

    it 'returns false if node_number is not set' do
      expect(subject.initial_member?).to be_falsey
    end
  end

  describe '#attributes_from_docker' do
    it 'sets name' do
      expect {
        subject.attributes_from_docker({'Name' => 'node-3'})
      }.to change{ subject.name }.to('node-3')
    end

    it 'does not set name if name is already set' do
      subject.name = 'foobar'
      expect {
        subject.attributes_from_docker({'Name' => 'node-3'})
      }.not_to change{ subject.name }
    end

    it 'sets public_ip' do
      expect {
        subject.attributes_from_docker({'PublicIp' => '127.0.0.1'})
      }.to change{ subject.public_ip }.to('127.0.0.1')
    end

    it 'sets private_ip' do
      expect {
        subject.attributes_from_docker({'PrivateIp' => '192.168.66.2'})
      }.to change{ subject.private_ip }.to('192.168.66.2')
    end

    it 'sets labels' do
      expect {
        subject.attributes_from_docker({'Labels' => ['foo=bar']})
      }.to change{ subject.labels }.to(['foo=bar'])
    end

    it 'does not overwrite existing labels' do
      subject.labels = ['bar=baz']
      expect {
        subject.attributes_from_docker({'Labels' => ['foo=bar']})
      }.not_to change{ subject.labels }
    end

    it 'sets agent_version' do
      expect {
        subject.attributes_from_docker({'AgentVersion' => '1.2.3'})
      }.to change{ subject.agent_version }.to('1.2.3')
    end

    it 'sets volume drivers' do
      subject.attributes_from_docker({'Drivers' => {'Volume' => [
        { 'name' => 'local' }, { 'name' => 'foobar', 'version' => 'latest' }
      ]}})
      expect(subject.volume_drivers.first.name).to eq('local')
      expect(subject.volume_drivers.last.name).to eq('foobar')
      expect(subject.volume_drivers.last.version).to eq('latest')
    end
  end

  describe '#save!' do
    let(:grid) { Grid.create!(name: 'test') }

    it 'reserves node number' do |variable|
      allow(subject).to receive(:grid).and_return(grid)
      subject.attributes = {node_id: 'bb', grid_id: 1}
      subject.save!
      expect(subject.node_number).to eq(1)
    end

    it 'reserves node number successfully after race condition error' do
      HostNode.create!(node_id: 'aa', node_number: 1, grid_id: 1)
      allow(subject).to receive(:grid).and_return(grid)
      subject.attributes = {node_id: 'bb', grid_id: 1}
      subject.save!
      expect(subject.node_number).to eq(2)
    end

    it 'appends node_number to name if name is not unique' do
      grid = Grid.create!(name: 'test')
      HostNode.create!(name: 'node', node_id: 'aa', node_number: 1, grid: grid)

      subject.attributes = {name: 'node', grid: grid}
      subject.save
      expect(subject.name).to eq('node-2')

      subject.name = 'foo'
      subject.save
      expect(subject.name).to eq('foo')
    end

    it 'does not append node_number to name if name is empty' do
      grid = Grid.create!(name: 'test')
      HostNode.create!(node_id: 'aa', node_number: 1, grid: grid)

      subject.attributes = {grid: grid}
      subject.save
      expect(subject.name).to be_nil
    end
  end

  describe '#region' do
    it 'returns default if region is not found from labels' do
      expect(subject.region).to eq('default')
    end

    it 'returns default if labels is nil' do
      allow(subject).to receive(:labels).and_return(nil)
      expect(subject.region).to eq('default')
    end

    it 'returns region from labels' do
      subject.labels = ['foo=bar', 'region=ams2']
      expect(subject.region).to eq('ams2')
    end
  end

  describe '#availability_zone' do
    it 'returns default if az is not found from labels' do
      expect(subject.availability_zone).to eq('default')
    end

    it 'returns default if labels is nil' do
      allow(subject).to receive(:labels).and_return(nil)
      expect(subject.availability_zone).to eq('default')
    end

    it 'returns availability_zone from labels' do
      subject.labels = ['foo=bar', 'az=b']
      expect(subject.availability_zone).to eq('b')
    end
  end

  describe '#host_provider' do
    it 'returns default if provider is not found from labels' do
      expect(subject.host_provider).to eq('default')
    end

    it 'returns default if labels is nil' do
      allow(subject).to receive(:labels).and_return(nil)
      expect(subject.host_provider).to eq('default')
    end

    it 'returns host_provider from labels' do
      subject.labels = ['foo=bar', 'provider=aws']
      expect(subject.host_provider).to eq('aws')
    end
  end

  describe '#ephemeral?' do
    it 'returns false if label is not set' do
      expect(subject).to_not be_ephemeral
    end

    it 'returns true if label is set' do
      subject.labels = ['ephemeral']

      expect(subject).to be_ephemeral
    end

    it 'returns true if label is set with an empty value' do
      subject.labels = ['ephemeral=']

      expect(subject).to be_ephemeral
    end

    it 'returns true if label is set with any value' do
      subject.labels = ['ephemeral=yes']

      expect(subject).to be_ephemeral
    end
  end

  describe '#destroy' do
    let(:grid) { Grid.create!(name: 'test') }
    let(:stateful_service) {
      GridService.create!(name: 'stateful', image_name: 'foo/bar:latest', grid: grid, stateful: true)
    }
    let(:stateless_service) {
      GridService.create!(name: 'stateless', image_name: 'foo/bar:latest', grid: grid, stateful: false)
    }
    let(:node) { HostNode.create(name: 'node-1', grid: grid)}
    let(:another_node) { HostNode.create(name: 'node-1', grid: grid)}

    it 'destroys all containers from a node' do

      stateful_service.containers.create!(
        name: 'redis-1', host_node: node, instance_number: 1
      )
      stateful_service.containers.create!(
        name: 'redis-1-volumes', host_node: node, instance_number: 1, container_type: 'volume'
      )
      stateful_service.containers.create!(
        name: 'redis-2', host_node: another_node, instance_number: 2
      )
      stateful_service.containers.create!(
        name: 'redis-2-volumes', host_node: another_node, instance_number: 2, container_type: 'volume'
      )
      expect {
        node.destroy
      }.to change{Container.unscoped.count}.by (-2)
    end

  end

  describe '#volume_driver' do
    let(:grid) { Grid.create!(name: 'test') }
    let(:node) { HostNode.create(name: 'node-1', grid: grid)}

    it 'returns correct volume driver' do
      node.volume_drivers.create!(name: 'foo', version: '1')

      driver = node.volume_driver('foo')
      expect(driver['name']).to eq('foo')
      expect(driver['version']).to eq('1')
    end

    it 'returns nil for unknown driver' do
      driver = node.volume_driver('foo')
      expect(driver).to be_nil
    end
  end

  describe '#token' do
    let(:grid) { Grid.create!(name: 'test') }

    it 'allows multiple nodes without node tokens' do
      node1 = HostNode.create!(name: 'node-1', grid: grid)
      node2 = HostNode.create!(name: 'node-2', grid: grid)

      expect(node1.token).to be_nil
      expect(node2.token).to be_nil
    end

    context 'with a node that has a node token' do
      let(:node1) { HostNode.create!(name: 'node-1', grid: grid, token: 'asdf') }

      before do
        node1
      end

      it 'has a node token' do
        expect(node1.token).to eq 'asdf'

        expect(HostNode.find_by(token: 'asdf').id).to eq node1.id
      end

      it 'does not allow multiple nodes to share the same token' do
        expect{HostNode.create!(name: 'node-2', grid: grid, token: 'asdf')}.to raise_error(Mongo::Error::OperationFailure, /E11000 duplicate key error index: kontena_test.host_nodes.\$token_1 dup key: { : "asdf" }/)
      end

      context 'with a second grid' do
        let(:grid2) { Grid.create!(name: 'test2') }

        it 'does not allow nodes to share the same token' do
          expect{HostNode.create!(name: 'node-2', grid: grid2, token: 'asdf')}.to raise_error(Mongo::Error::OperationFailure, /E11000 duplicate key error index: kontena_test.host_nodes.\$token_1 dup key: { : "asdf" }/)
        end
      end
    end
  end
end<|MERGE_RESOLUTION|>--- conflicted
+++ resolved
@@ -23,9 +23,7 @@
   it { should have_index_for(grid_id: 1) }
   it { should have_index_for(grid_id: 1, node_number: 1).with_options(sparse: true, unique: true) }
   it { should have_index_for(node_id: 1) }
-<<<<<<< HEAD
   it { should have_index_for(token: 1).with_options(sparse: true, unique: true) }
-=======
 
   let(:grid) { Grid.create!(name: 'test') }
 
@@ -60,7 +58,6 @@
       end
     end
   end
->>>>>>> 176fbbf3
 
   describe '#connected?' do
     it 'returns true when connected' do
