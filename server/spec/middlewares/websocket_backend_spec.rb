require_relative '../../app/middlewares/websocket_backend'

describe WebsocketBackend, celluloid: true, eventmachine: true do
  let(:app) { spy(:app) }
  let(:subject) { described_class.new(app) }

  let(:logger) { instance_double(Logger) }
  before do
    allow(subject).to receive(:logger).and_return(logger)
    allow(logger).to receive(:debug)
  end

  before(:each) do
    stub_const('Server::VERSION', '0.9.1')
  end

  after(:each) do
    subject.stop_rpc_server
  end

  describe '#our_version' do
    it 'retuns baseline version with patch level 0' do
      expect(subject.our_version).to eq('0.9.0')
    end
  end

  describe '#valid_agent_version?' do
    it 'returns true when exact match' do
      expect(subject.valid_agent_version?('0.9.1')).to eq(true)
    end

    it 'returns true when exact match with beta' do
      stub_const('Server::VERSION', '0.9.0.beta')
      expect(subject.valid_agent_version?('0.9.0.beta')).to eq(true)
    end

    it 'returns true when patch level is greater' do
      expect(subject.valid_agent_version?('0.9.2')).to eq(true)
    end

    it 'returns true when patch level is less than' do
      expect(subject.valid_agent_version?('0.9.0')).to eq(true)
    end

    it 'returns false when minor version is different' do
      expect(subject.valid_agent_version?('0.8.4')).to eq(false)
    end

    it 'returns false when major version is different' do
      expect(subject.valid_agent_version?('1.0.1')).to eq(false)
    end
  end

  describe '#subscribe_to_rpc_channel' do
    let(:client) do
      {
          ws: spy(:ws)
      }
    end

    it 'sends message if client is found' do
      allow(subject).to receive(:client_for_id).and_return(client)
      expect(subject).to receive(:send_message).with(client[:ws], 'hello')
      MongoPubsub.publish('rpc_client', {type: 'request', message: 'hello'})
      sleep 0.05
      EM.run_deferred_callbacks
    end

    it 'does not send message if client is not found' do
      expect(subject).not_to receive(:send_message).with(client[:ws], 'hello')
      MongoPubsub.publish('rpc_client', {type: 'request', message: 'hello'})
      sleep 0.05
    end
  end

  context "for a connecting client" do
    let(:grid) do
      Grid.create!(name: 'test', token: 'secret123')
    end

    let(:grid_token) { nil }
    let(:node_token) { nil }
    let(:node_id) { 'nodeABC' }
    let(:node_labels) { 'test=yes' }
    let(:node_version) { '0.9.1' }
    let(:connected_at) { 1.second.ago.utc }

    let(:client_ws) { instance_double(Faye::WebSocket) }
    let(:rack_req) { instance_double(Rack::Request, env: {
      'HTTP_KONTENA_GRID_TOKEN' => grid_token,
      'HTTP_KONTENA_NODE_TOKEN' => node_token,
      'HTTP_KONTENA_NODE_ID' => node_id,
      'HTTP_KONTENA_NODE_LABELS' => node_labels,
      'HTTP_KONTENA_VERSION' => node_version,
      'HTTP_KONTENA_CONNECTED_AT' => connected_at ? connected_at.strftime('%F %T.%NZ') : nil,
    }.compact)}

    before do
      grid

      # block weird errors from unexpected send_message -> ws.send
      expect(client_ws).to_not receive(:send)
    end

    context "without any token" do
      let(:rack_req) { instance_double(Rack::Request, env: {})}

      describe '#on_open' do
        it 'closes the connection without creating the node' do
          expect(subject.logger).to receive(:warn).with('reject websocket connection: Missing token')
          expect(client_ws).to receive(:close).with(4004, 'Missing token')

          expect{
            subject.on_open(client_ws, rack_req)
          }.to not_change{grid.reload.host_nodes}
        end
      end
    end

    context "with the wrong grid token" do
      let(:grid_token) { 'the wrong secret' }

      describe '#on_open' do
        it 'closes the connection without creating the node' do
          expect(subject.logger).to receive(:warn).with('reject websocket connection: Invalid grid token')
          expect(client_ws).to receive(:close).with(4001, 'Invalid grid token')

          expect{
            subject.on_open(client_ws, rack_req)
          }.to not_change{grid.reload.host_nodes}
        end
      end
    end

    context "with a grid token and node ID that has a node token " do
      let(:host_node) { grid.host_nodes.create!(name: 'node-1', node_id: 'nodeABC', token: 'secret') }

      let(:grid_token) { 'secret123' }
      let(:node_token) { nil }

      before do
        host_node
      end

      describe '#on_open' do
        it 'closes the connection without connecting the node' do
          expect(subject.logger).to receive(:warn).with('reject websocket connection: Invalid grid token, node was created using a node token')
          expect(client_ws).to receive(:close).with(4005, 'Invalid grid token, node was created using a node token')

          expect{
            subject.on_open(client_ws, rack_req)
          }.to not_change{host_node.reload}
        end
      end
    end

    context "with the wrong node token" do
      let(:host_node) { grid.host_nodes.create!(name: 'node-1', token: 'secret') }

      let(:grid_token) { nil }
      let(:node_token) { 'the wrong secret' }

      before do
        host_node
      end

      describe '#on_open' do
        it 'closes the connection without connecting the node' do
          expect(subject.logger).to receive(:warn).with('reject websocket connection: Invalid node token')
          expect(client_ws).to receive(:close).with(4002, 'Invalid node token')

          expect{
            subject.on_open(client_ws, rack_req)
          }.to not_change{host_node.reload}
        end
      end
    end

    context "with the wrong node ID" do
      let(:host_node) { grid.host_nodes.create!(name: 'node-1', token: 'secret', node_id: 'nodeABC') }

      let(:grid_token) { nil }
      let(:node_token) { 'secret' }
      let(:node_id) { 'nodeXYZ' }

      before do
        host_node
      end

      describe '#on_open' do
        it 'closes the connection without connecting the node' do
          expect(subject.logger).to receive(:warn).with('node node-1 connected using node token with node_id nodeXYZ, but expected node_id nodeABC')
          expect(subject.logger).to receive(:warn).with('reject websocket connection: Incorrect node token, already used by a different node')
          expect(client_ws).to receive(:close).with(4003, 'Incorrect node token, already used by a different node')

          expect{
            subject.on_open(client_ws, rack_req)
          }.to not_change{host_node.reload}
        end
      end
    end

    context "with the wrong version" do
      let(:grid_token) { 'secret123' }
      let(:node_version) { '0.8.0' }
      let(:connected_at) { nil }

      before do
        # force sync close
        allow(EventMachine::Timer).to receive(:new) do |timeout, &block|
          block.call
        end
      end

      describe '#on_open' do
        it 'creates the node, but does not connect it' do
          expect(subject.logger).to receive(:info).with('new node nodeABC connected using grid token')
          expect(subject.logger).to receive(:warn).with('node nodeABC agent version 0.8.0 is not compatible with server version 0.9.1')
          expect(client_ws).to receive(:close).with(4010, 'agent version 0.8.0 is not compatible with server version 0.9.1')

          expect(subject).to receive(:send_message).with(client_ws, [2, '/agent/master_info', [{ 'version' => '0.9.1'}]])

          expect{
            subject.on_open(client_ws, rack_req)
          }.to change{grid.host_nodes.find_by(node_id: node_id)}.from(nil).to(HostNode)
        end
      end
    end

    context "with a Kontena-Connected-At time in the past" do
      let(:grid_token) { 'secret123' }
      let(:connected_at) { 5.minutes.ago.utc }

      describe '#on_open' do
        it 'creates the node, but does not connect it' do
          expect(subject.logger).to receive(:info).with('new node nodeABC connected using grid token')
          expect(subject.logger).to receive(:warn).with(/node nodeABC connected too far in the past at #{connected_at}, \d+\.\d+s ago/)
          expect(client_ws).to receive(:close).with(4020, /agent clock offset \d+\.\d+s exceeds threshold/)

          expect{
            subject.on_open(client_ws, rack_req)
          }.to change{grid.host_nodes.find_by(node_id: node_id)}.from(nil).to(HostNode)

          host_node = grid.host_nodes.first

          expect(host_node.node_id).to eq node_id
          expect(host_node.connected).to eq false
        end
      end
    end

    context "with a Kontena-Connected-At time in the future" do
      let(:grid_token) { 'secret123' }
      let(:connected_at) { Time.now.utc + 60.0 }

      describe '#on_open' do
        it 'creates the node, but does not connect it' do
          expect(subject.logger).to receive(:info).with('new node nodeABC connected using grid token')
          expect(subject.logger).to receive(:warn).with(/node nodeABC connected too far in the future at #{connected_at}, \d+\.\d+s ahead/)
          expect(client_ws).to receive(:close).with(4020, /agent clock offset -\d+\.\d+s exceeds threshold/)

          expect{
            subject.on_open(client_ws, rack_req)
          }.to change{grid.host_nodes.find_by(node_id: node_id)}.from(nil).to(HostNode)

          host_node = grid.host_nodes.first

          expect(host_node.node_id).to eq node_id
          expect(host_node.connected).to eq false
        end
      end
    end

    describe '#on_open' do
      before do
        # force sync plugin
        allow(EM).to receive(:defer) do |&block|
          block.call
        end
      end

      context 'with a valid grid token' do
        let(:grid_token) { 'secret123' }

        it 'accepts the connection and creates a new host node' do
          expect(subject.logger).to receive(:info).with('new node nodeABC connected using grid token')
          expect(subject.logger).to receive(:info).with(/node nodeABC agent version 0.9.1 connected at #{connected_at}, \d+\.\d+s ago/)

          expect{
            subject.on_open(client_ws, rack_req)
          }.to change{grid.reload.host_nodes.count}.from(0).to(1)

          host_node = grid.host_nodes.first

          expect(host_node.node_id).to eq node_id
          expect(host_node.labels).to eq ['test=yes']
          expect(host_node.connected).to eq true
          expect(host_node.connected_at.to_s).to eq connected_at.to_datetime.to_s

<<<<<<< HEAD
          # XXX: racy via mongo pubsub
          expect(subject).to receive(:send_message).with(client_ws, [2, '/agent/master_info', [{ 'version' => '0.9.1'}]])
          expect(subject).to receive(:send_message).with(client_ws, [2, '/agent/node_info', [hash_including('id' => 'nodeABC', 'name' => nil)]])
=======
        expect(host_node.node_id).to eq node_id
        expect(host_node.connected).to eq true
        expect(host_node.connected_at.to_s).to eq connected_at.to_s
>>>>>>> 295ca9f8

          sleep 0.1
          EM.run_deferred_callbacks
        end
      end

      context 'with a valid node token' do
        let(:host_node) { grid.host_nodes.create!(name: 'node-1', token: 'test token') }

        let(:grid_token) { nil }
        let(:node_token) { 'test token' }

        before do
          host_node
        end

        it 'accepts the connection and sets the node ID' do
          expect(subject.logger).to receive(:info).with('new node node-1 connected using node token with node_id nodeABC')
          expect(subject.logger).to receive(:info).with(/node node-1 agent version 0.9.1 connected at #{connected_at}, \d+\.\d+s ago/)

          expect{
            subject.on_open(client_ws, rack_req)
          }.to_not change{grid.reload.host_nodes.count}

          host_node.reload

          expect(host_node.node_id).to eq node_id
          expect(host_node.labels).to eq ['test=yes']
          expect(host_node.connected).to eq true
          expect(host_node.connected_at.to_s).to eq connected_at.to_datetime.to_s

          client = subject.client_for_id(node_id)

          expect(client).to_not be_nil
          expect(client).to match({
            ws: client_ws,
            id: node_id,
            node_id: host_node.id,
            grid_id: grid.id,
            created_at: Time,
            connected_at: Time,
          })

          # XXX: racy via mongo pubsub
          expect(subject).to receive(:send_message).with(client_ws, [2, '/agent/master_info', [{ 'version' => '0.9.1'}]])
          expect(subject).to receive(:send_message).with(client_ws, [2, '/agent/node_info', [hash_including('id' => 'nodeABC', 'name' => 'node-1')]])

          sleep 0.1
          EM.run_deferred_callbacks
        end

        it 'accepts the connection if the node ID matches' do
          host_node.set(node_id: node_id, labels: ['test=yes', 'test2=no'])

          expect(subject.logger).to receive(:info).with(/node node-1 agent version 0.9.1 connected at #{connected_at}, \d+\.\d+s ago/)

          expect{
            subject.on_open(client_ws, rack_req)
          }.to not_change{grid.reload.host_nodes.count}.and not_change{host_node.reload.node_id}

          host_node.reload

          expect(host_node.labels).to eq ['test=yes', 'test2=no'] # do not replace existing labels
          expect(host_node.connected).to eq true
          expect(host_node.connected_at.to_s).to eq connected_at.to_datetime.to_s

          client = subject.client_for_id(node_id)

          expect(client).to_not be_nil
          expect(client).to match({
            ws: client_ws,
            id: node_id,
            node_id: host_node.id,
            grid_id: grid.id,
            created_at: Time,
            connected_at: Time,
          })

          # XXX: racy via mongo pubsub
          expect(subject).to receive(:send_message).with(client_ws, [2, '/agent/master_info', [{ 'version' => '0.9.1'}]])
          expect(subject).to receive(:send_message).with(client_ws, [2, '/agent/node_info', [hash_including('id' => 'nodeABC', 'name' => 'node-1')]])

          sleep 0.1
          EM.run_deferred_callbacks
        end
      end
    end
  end

  context "with a connected client" do
    let(:client_ws) { instance_double(Faye::WebSocket) }
    let(:connected_at) { 1.minute.ago }
    let(:client) do
      { id: 'aa', ws: client_ws, connected_at: connected_at }
    end

    let(:grid) do
      Grid.create!(name: 'test')
    end

    let(:node) do
      HostNode.create!(name: 'test-node', node_id: 'aa', grid: grid,
        connected: true, connected_at: connected_at,
      )
    end

    before do
      subject.instance_variable_get('@clients') << client
    end

    describe '#on_close' do
      it "logs a warning if the client is not found" do
        subject.instance_variable_get('@clients').clear

        expect(subject.logger).to receive(:debug).with('ignore close of unplugged client')

        subject.on_close(client_ws)
      end

      it "calls unplug_client" do
        expect(subject.logger).to receive(:info).with('node aa connection closed')

        expect(subject).to receive(:unplug_client).with(client)

        subject.on_close(client_ws)
      end

      it "rescues errors" do
        expect(subject).to receive(:unplug_client).and_raise("failed")

        expect(subject.logger).to receive(:info).with('node aa connection closed')
        expect(subject.logger).to receive(:error).with('on_close: failed')
        expect(subject.logger).to receive(:error)

        subject.on_close(client_ws)
      end
    end

    describe '#unplug_client' do
      it "logs a warning if the host node is not found" do
        node.set(node_id: 'bb')

        expect(subject.logger).to receive(:warn).with('skip unplug of missing node aa')

        subject.unplug_client(client)
      end

      it "does not disconnect the node if another connection is active" do
        node.set(connected_at: Time.now)

        expect {
          subject.unplug_client(client)
        }.to not_change{node.reload; [node.connected, node.connected_at]}
      end

      it "disconnects the node" do
        expect {
          subject.unplug_client(client)
        }.to change{node.reload.connected}.to be_falsey
      end
    end

    describe '#on_client_timeout' do
      it 'closes the connection and unplugs the client' do
        expect(subject.logger).to receive(:warn).with(/Close node aa connection after \d+\.\d+s timeout/)

        expect(client_ws).to receive(:close).with(4030, /ping timeout after \d+\.\d+s/)
        expect(subject).to receive(:unplug_client).with(client)

        subject.on_client_timeout(client, 0.1)
      end
    end

    describe '#on_pong' do
      it 'closes the websocket if client is not found' do
        client[:id] = 'bb'
        expect(subject.logger).to receive(:warn).with('Close connection of removed node bb')
        expect(client_ws).to receive(:close).with(4040, 'host node bb has been removed')
        expect(subject).to receive(:unplug_client).with(client)

        subject.on_pong(client, 0.1)
      end

      it 'closes connection if node is not marked as connected' do
        node.set(connected: false)
        expect(subject.logger).to receive(:warn).with('Close connection of disconnected node test-node')
        expect(client_ws).to receive(:close).with(4031, 'host node test-node has been disconnected')
        expect(subject).to receive(:unplug_client).with(client)

        subject.on_pong(client, 0.1)
      end

      it 'updates node last_seen_at if node is marked as connected' do
        expect(subject.logger).to_not receive(:warn)

        node.set(connected: true)
        expect(client_ws).not_to receive(:close)

        expect {
          subject.on_pong(client, 0.1)
        }.to change { node.reload.last_seen_at }
      end

      it 'logs a warning if ping delay is over threshold' do
        node.set(connected: true)

        expect(subject.logger).to receive(:warn).with('keepalive ping 3.00s of 5.00s timeout from client aa')
        expect(client_ws).not_to receive(:close)

        subject.on_pong(client, 3.0)
      end
    end
  end
end<|MERGE_RESOLUTION|>--- conflicted
+++ resolved
@@ -295,17 +295,11 @@
           expect(host_node.node_id).to eq node_id
           expect(host_node.labels).to eq ['test=yes']
           expect(host_node.connected).to eq true
-          expect(host_node.connected_at.to_s).to eq connected_at.to_datetime.to_s
-
-<<<<<<< HEAD
+          expect(host_node.connected_at.to_s).to eq connected_at.to_s
+
           # XXX: racy via mongo pubsub
           expect(subject).to receive(:send_message).with(client_ws, [2, '/agent/master_info', [{ 'version' => '0.9.1'}]])
           expect(subject).to receive(:send_message).with(client_ws, [2, '/agent/node_info', [hash_including('id' => 'nodeABC', 'name' => nil)]])
-=======
-        expect(host_node.node_id).to eq node_id
-        expect(host_node.connected).to eq true
-        expect(host_node.connected_at.to_s).to eq connected_at.to_s
->>>>>>> 295ca9f8
 
           sleep 0.1
           EM.run_deferred_callbacks
@@ -335,7 +329,7 @@
           expect(host_node.node_id).to eq node_id
           expect(host_node.labels).to eq ['test=yes']
           expect(host_node.connected).to eq true
-          expect(host_node.connected_at.to_s).to eq connected_at.to_datetime.to_s
+          expect(host_node.connected_at.to_s).to eq connected_at.to_s
 
           client = subject.client_for_id(node_id)
 
@@ -370,7 +364,7 @@
 
           expect(host_node.labels).to eq ['test=yes', 'test2=no'] # do not replace existing labels
           expect(host_node.connected).to eq true
-          expect(host_node.connected_at.to_s).to eq connected_at.to_datetime.to_s
+          expect(host_node.connected_at.to_s).to eq connected_at.to_s
 
           client = subject.client_for_id(node_id)
 
