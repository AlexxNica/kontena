--- conflicted
+++ resolved
@@ -278,7 +278,6 @@
       }.to change{ grid.stacks.count }.by(0)
     end
 
-<<<<<<< HEAD
     it 'reports multiple service create errors' do
       services = [
         {
@@ -318,7 +317,6 @@
       expect(outcome.errors.message).to eq 'services' => { 'foo' => {'name' => "Create failed"}, 'bar' => { 'links' => "Service soome-stack/foo does not exist"}}
     end
 
-=======
     context 'volumes' do
       it 'creates volumes' do
         grid
@@ -414,6 +412,5 @@
         expect(outcome.success?).to be_falsey
       }.not_to change{ Volume.count }
     end
->>>>>>> 34756843
   end
 end