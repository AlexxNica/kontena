--- conflicted
+++ resolved
@@ -38,18 +38,12 @@
     fluent-logger (0.6.2)
       msgpack (>= 0.5.6, < 2)
     hitimes (1.2.3)
-<<<<<<< HEAD
-    i18n (0.7.0)
+    i18n (0.8.6)
     ipaddress (0.8.3)
-    json (1.8.3)
-    minitest (5.5.0)
-=======
-    i18n (0.8.6)
     json (1.8.6)
     kontena-websocket-client (0.1.0)
       websocket-driver (~> 0.6.5)
     minitest (5.10.3)
->>>>>>> 1d5dd902
     mixlib-log (1.6.0)
     msgpack (1.0.3)
     rake (10.4.2)
@@ -95,11 +89,8 @@
   dotenv
   etcd
   fluent-logger (~> 0.6.2)
-<<<<<<< HEAD
   ipaddress (~> 0.8.3)
-=======
   kontena-websocket-client (~> 0.1.0)
->>>>>>> 1d5dd902
   msgpack (~> 1.0.3)
   rake
   rspec
@@ -109,8 +100,4 @@
   webmock
 
 BUNDLED WITH
-<<<<<<< HEAD
-   1.15.1
-=======
-   1.15.3
->>>>>>> 1d5dd902
+   1.15.3