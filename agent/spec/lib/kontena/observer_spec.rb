--- conflicted
+++ resolved
@@ -1,17 +1,9 @@
 require_relative '../../../lib/kontena/helpers/wait_helper'
 
-<<<<<<< HEAD
-describe Kontena::Observer, :celluloid => true do
-  let :observable_class do
-    TestObservable = Class.new do
-      include Celluloid
-      include Kontena::Observable
-=======
 class TestObserver
   include Celluloid
   include Kontena::Observer
   include Kontena::Logging
->>>>>>> 76348c4c
 
   attr_reader :observe_state
 
@@ -50,21 +42,6 @@
       else
         debug "observed #{@observed_value} -> #{value}"
       end
-<<<<<<< HEAD
-
-      def delay_update(value, delay: )
-        after(delay) do
-          update_observable value
-        end
-      end
-    end
-  end
-
-  let :observer_class do
-    TestObserver = Class.new do
-      include Celluloid
-      include Kontena::Observer
-=======
       @observed_value = value
       @observed_values << value
     end
@@ -76,24 +53,15 @@
   def ordered?
     @ordered
   end
->>>>>>> 76348c4c
 
   def crash
     fail
   end
 end
 
-<<<<<<< HEAD
-      def test_observe(*observables)
-        @state = observe(*observables) do |*values|
-          @values = values
-        end
-      end
-=======
 class TestObserverStandalone
   include Kontena::Observer
 end
->>>>>>> 76348c4c
 
 describe Kontena::Observer, :celluloid => true do
   let(:observable_class) { TestObservable }
@@ -101,63 +69,14 @@
 
   subject { observer_class.new() }
 
-  subject { observer_class.new() }
-
   it "raises synchronously if given an invalid actor", :celluloid => true, :log_celluloid_actor_crashes => false do
-<<<<<<< HEAD
-    expect{subject.test_observe('foo')}.to raise_error(NoMethodError, /undefined method `add_observer' for "foo":String/)
-=======
     expect{subject.test_observe_async('foo')}.to raise_error(NoMethodError, /undefined method `add_observer' for "foo":String/)
->>>>>>> 76348c4c
   end
 
   context "For a single observable" do
     let(:observable) { observable_class.new }
     let(:object) { double(:test) }
 
-<<<<<<< HEAD
-    describe '#observe' do
-      it "does not observe any value if not yet updated" do
-        subject.test_observe(observable)
-
-        expect(subject).to_not be_ready
-      end
-
-      it "immediately yields an updated value" do
-        observable.update_observable object
-
-        subject.test_observe(observable)
-
-        expect(subject).to be_ready
-        expect(subject.values).to eq [object]
-      end
-
-      it "later yields after updating value" do
-        subject.test_observe(observable)
-
-        expect(subject).to_not be_ready
-
-        observable.update_observable object
-
-        expect(subject).to be_ready
-        expect(subject.values).to eq [object]
-      end
-
-      it "crashes if the observable does", :log_celluloid_actor_crashes => false do
-        subject.test_observe(observable)
-
-        expect{observable.crash}.to raise_error(RuntimeError)
-
-        expect{subject.ready?}.to raise_error(Celluloid::DeadActorError)
-      end
-    end
-
-    describe '#wait_observable' do
-      it 'raises timeout if the observable is not ready' do
-        expect{
-          subject.wait_observable!(observable, timeout: 0.01)
-        }.to raise_error(Timeout::Error, /until: Observable<TestObservable> is ready/)
-=======
 
     describe '#observe' do
       it "does not observe any value if not yet updated" do
@@ -200,27 +119,10 @@
         expect{
           subject.observe(observable, timeout: 0.01)
         }.to raise_error(Timeout::Error, 'observe timeout 0.01s: Observable<!TestObservable>')
->>>>>>> 76348c4c
       end
 
       it 'immediately returns value if updated' do
         observable.update_observable(object)
-<<<<<<< HEAD
-
-        expect(subject.wait_observable!(observable)).to eq object
-
-        observable.reset_observable
-      end
-
-
-      it 'blocks until observable' do
-        observable.delay_update(object, delay: 0.5)
-
-        # NOTE: the class must include the WaitHelper, so that it uses Celluloid#sleep
-        #       if the wait_until! uses Kernel#sleep and blocks the actor thread,
-        #       then this spec will fail, because the delayed update doesn't have a chance to run
-        expect(subject.wait_observable!(observable, timeout: 1.0)).to eq object
-=======
 
         expect(subject.observe(observable)).to eq object
 
@@ -249,7 +151,6 @@
         # XXX: this is likely to be a an old value, because the observable messages queue up,
         # and the first one resumes the waiting task
         expect(subject.observe(observable, timeout: 1.0)).to be_a Integer
->>>>>>> 76348c4c
       end
     end
 
@@ -259,17 +160,10 @@
       before do
         observable.update_observable object
 
-<<<<<<< HEAD
-        subject.test_observe(observable)
-
-        expect(subject).to be_ready
-        expect(subject.values).to eq [object]
-=======
         subject.test_observe_async(observable)
 
         expect(subject).to be_observed
         expect(subject.observed_values).to eq [object]
->>>>>>> 76348c4c
       end
 
       it "yields with the updated value" do
@@ -328,16 +222,9 @@
 
         subject.test_observe_async(observable1, observable2)
 
-<<<<<<< HEAD
-      subject.test_observe(observable1, observable2)
-
-      expect(subject).to be_ready
-      expect(subject.values).to eq [object1, object2]
-=======
         expect(subject.initial_values).to eq [object1, object2]
         expect(subject.observed_values).to eq [object1, object2]
       end
->>>>>>> 76348c4c
     end
 
     describe '#observe_sync' do
@@ -362,13 +249,7 @@
 
         future = subject.future.observe(observable1, observable2, timeout: 0.5)
 
-<<<<<<< HEAD
-      subject.test_observe(observable1, observable2)
-
-      expect(subject.values).to eq [object1, object2]
-=======
         expect(future).to_not be_ready
->>>>>>> 76348c4c
 
         observable2.update_observable object2
 
