describe Kontena::WebsocketClient, :celluloid => true do
  let(:url) { 'ws://socket.example.com' }
  let(:node_id) { 'ABCD' }
  let(:node_name) { 'test-1' }
  let(:grid_token) { 'secret' }
  let(:node_token) { nil }
  let(:node_labels) { ['region=test'] }
  let(:ssl_params) { {} }
  let(:options) {  {} }

  let(:node_id) { 'ABCD' }
  let(:labels) { ['region=test'] }

  before do
    allow_any_instance_of(described_class).to receive(:host_id).and_return(node_id)
    allow_any_instance_of(described_class).to receive(:labels).and_return(labels)
  end

  let(:actor) {
    described_class.new(url, node_id,
      node_name: node_name,
      grid_token: grid_token,
      node_token: node_token,
      node_labels: node_labels,
      ssl_params: ssl_params,
      autostart: false,
      **options
    )
  }
  subject { actor.wrapped_object }
  let(:async) { instance_double(described_class) }

  before do
    allow(subject).to receive(:async).and_return(async)
    allow(actor).to receive(:async).and_return(async)
  end


  describe '#initialize' do
    it 'is not connected' do
      expect(subject.connected?).to be false
    end
  end

  describe '#start' do
    before do
      # run timers immediately, once
      allow(subject.wrapped_object).to receive(:after) do |&block|
        block.call
      end
    end

    it 'connects' do
      expect(subject).to receive(:connect!)

      actor.start
    end
  end

  describe '#connect' do
    it 'creates a websocket client and calls run_websocket' do
      expect(async).to receive(:connect_client)
      expect(subject).to receive(:publish).with('websocket:connect', nil)

      actor.connect!

      expect(subject).to_not be_connected
      expect(subject.ws).to be_a Kontena::Websocket::Client
      expect(subject.ws.url).to eq 'ws://socket.example.com'
      expect(subject.ws.ssl?).to be false
      expect(subject.ws.ssl_verify?).to be false
      expect(subject.ws.instance_variable_get('@headers')).to match(
        'Kontena-Grid-Token' => 'secret',
        'Kontena-Node-Id' => 'ABCD',
        'Kontena-Node-Name' => 'test-1',
        'Kontena-Version' => Kontena::Agent::VERSION,
        'Kontena-Node-Labels' => 'region=test',
        'Kontena-Connected-At' => String,
      )
    end

    context 'with a node token' do
      let(:grid_token) { nil }
      let(:node_token) { 'node-secret' }
      it 'creates a websocket client with Kontena-Node-Token header' do
        expect(async).to receive(:connect_client)

        actor.connect!

        expect(subject).to_not be_connected
        expect(subject.ws).to be_a Kontena::Websocket::Client
        expect(subject.ws.url).to eq 'ws://socket.example.com'
        expect(subject.ws.ssl?).to be false
        expect(subject.ws.ssl_verify?).to be false
        expect(subject.ws.instance_variable_get('@headers')).to match(
          'Kontena-Node-Token' => 'node-secret',
          'Kontena-Node-Id' => 'ABCD',
          'Kontena-Node-Name' => 'test-1',
          'Kontena-Version' => Kontena::Agent::VERSION,
          'Kontena-Node-Labels' => 'region=test',
          'Kontena-Connected-At' => String,
        )
      end
    end
  end

  describe '#ws' do
    it 'fails when not connected' do
      expect{subject.ws}.to raise_error(RuntimeError, "not connected")
    end
  end

  describe '#send_message' do
    it 'fails when not connected' do
      expect{actor.send_message('asdf')}.to raise_error(RuntimeError, "not connected")
    end
  end
  describe '#send_notification' do
    it 'fails when not connected' do
      expect{actor.send_notification('/test', [])}.to raise_error(RuntimeError, "not connected")
    end
  end
  describe '#send_request' do
    it 'fails when not connected' do
      expect{actor.send_request(1, '/test', [])}.to raise_error(RuntimeError, "not connected")
    end
  end

  context 'with an invalid URL' do
    let(:url) { 'http://api.example.com' }

    describe '#connect' do
      it 'logs error and reconnects' do
        expect(subject).to receive(:error).with(ArgumentError) do |err|
          expect(err.message).to eq 'Invalid websocket URL: http://api.example.com'
        end
        expect(subject).to receive(:reconnect!)

        actor.connect!
      end
    end
  end

  context 'for a wss:// URL with defaults' do
    let(:url) { 'wss://socket.example.com' }

    describe '#connect' do
      it 'creates a websocket client with ssl, and ssl_verify' do
        expect(async).to receive(:connect_client)

        actor.connect!

        expect(subject.ws).to be_a Kontena::Websocket::Client
        expect(subject.ws.url).to eq 'wss://socket.example.com'
        expect(subject.ws.ssl?).to be true
        expect(subject.ws.ssl_verify?).to be true
      end
    end
  end

  context 'for a wss:// URL without ssl verify' do
    let(:url) { 'wss://socket.example.com' }
    let(:ssl_params) { { verify_mode: OpenSSL::SSL::VERIFY_NONE }}

    describe '#connect' do
      it 'creates a websocket client with ssl and no ssl_verify' do
        expect(async).to receive(:connect_client)

        actor.connect!

        expect(subject.ws).to be_a Kontena::Websocket::Client
        expect(subject.ws.url).to eq 'wss://socket.example.com'
        expect(subject.ws.ssl?).to be true
        expect(subject.ws.ssl_verify?).to be false
      end
    end
  end

  context 'for a wss:// URL with ssl_hostname' do
    let(:url) { 'wss://socket.example.com' }
    let(:options) { { ssl_hostname: 'test'} }

    describe '#connect!' do
      it 'creates a websocket client with ssl and ssl_hostname' do
        expect(async).to receive(:connect_client)

        actor.connect!

        expect(subject.ws).to be_a Kontena::Websocket::Client
        expect(subject.ws.url).to eq 'wss://socket.example.com'
        expect(subject.ws.ssl?).to be true
        expect(subject.ws.ssl_hostname).to eq 'test'
        expect(subject.ws.ssl_verify?).to be true
      end
    end
  end

  context 'for a connecting websocket client' do
    let(:ws_client) { instance_double(Kontena::Websocket::Client) }

    before do
      subject.instance_variable_set('@ws', ws_client)
    end

    it 'is not connected' do
      expect(subject.connected?).to be false
    end

    describe '#connect_client' do
      before do
        allow(ws_client).to receive(:on_pong) do |&block|
          @on_pong = block
        end
      end

      it 'runs the websocket client in a separate thread, and reconnects after it returns' do
        expect(ws_client).to receive(:connect) do
          expect(Celluloid.actor?).to be false
        end
        expect(subject).to receive(:on_open) do
          expect(Celluloid.actor?).to be true
          expect(Celluloid.current_actor).to eq actor
        end

        expect(ws_client).to receive(:read) do |&block|
          expect(subject).to receive(:on_message).with('test')

          block.call 'test'

          allow(ws_client).to receive(:close_code).and_return(1000)
          allow(ws_client).to receive(:close_reason).and_return ''
        end
        expect(subject).to_not receive(:on_error)
        expect(subject).to receive(:disconnected!).and_call_original
        expect(subject).to receive(:reconnect!)
        expect(ws_client).to receive(:disconnect)

        actor.connect_client(ws_client)

        expect(subject.connected?).to be false
      end

      it 'handles websocket connect errors' do
        expect(ws_client).to receive(:connect) do |&block|
          raise Kontena::Websocket::SSLVerifyError.new(OpenSSL::X509::V_ERR_DEPTH_ZERO_SELF_SIGNED_CERT), 'certificate verify failed: self signed certificate'
        end
        expect(ws_client).to receive(:disconnect)

        expect(subject).to receive(:on_error).with(Kontena::Websocket::SSLVerifyError)
        expect(subject).to receive(:reconnect!)

        actor.connect_client(ws_client)

        expect(subject.connected?).to be false
      end

      it 'handles websocket read errors' do
        expect(ws_client).to receive(:connect)
        expect(subject).to receive(:on_open)
        expect(ws_client).to receive(:read) do |&block|
          raise Kontena::Websocket::TimeoutError, 'ping timeout'
        end
        expect(ws_client).to receive(:disconnect)

        expect(subject).to receive(:on_error).with(Kontena::Websocket::TimeoutError)
        expect(subject).to receive(:reconnect!)

        actor.connect_client(ws_client)

        expect(subject.connected?).to be false
      end

      it 'handles websocket close errors' do
        expect(ws_client).to receive(:connect)
        expect(subject).to receive(:on_open)

        expect(ws_client).to receive(:read) do |&block|
          raise Kontena::Websocket::CloseError.new(1337, 'testing')
        end
        expect(subject).to receive(:on_close).with(1337, 'testing')

        expect(ws_client).to receive(:disconnect)
        expect(subject).to receive(:reconnect!)

        actor.connect_client(ws_client)

        expect(subject.connected?).to be false
      end

      it 'handles websocket close' do
        expect(ws_client).to receive(:connect)
        expect(subject).to receive(:on_open)

        expect(ws_client).to receive(:read) do |&block|
          allow(ws_client).to receive(:close_code).and_return(1337)
          allow(ws_client).to receive(:close_reason).and_return 'testing'
        end
        expect(subject).to receive(:info).with('Agent closed connection with code 1337: testing')

        expect(ws_client).to receive(:disconnect)
        expect(subject).to receive(:reconnect!)

        actor.connect_client(ws_client)

        expect(subject.connected?).to be false
      end

      it 'handles unkonwn errors' do
        expect(ws_client).to receive(:connect) do |&block|
          fail 'test'
        end
        expect(ws_client).to receive(:disconnect)

        expect(subject).not_to receive(:on_error)
        expect(subject).to receive(:error)
<<<<<<< HEAD
=======
        expect(subject).to receive(:reconnect!)
>>>>>>> e8618297

        actor.connect_client(ws_client)

        expect(subject.connected?).to be false
      end

      it 'crashes without reconnecting if on_close fails', :log_celluloid_actor_crashes => false do
        expect(ws_client).to receive(:connect)
        expect(subject).to receive(:on_open)

        expect(ws_client).to receive(:read) do |&block|
          raise Kontena::Websocket::CloseError.new(1337, 'testing')
        end
        expect(ws_client).to receive(:disconnect)

        expect(subject).not_to receive(:on_error)
        expect(subject).to receive(:on_close).with(1337, 'testing').and_raise(RuntimeError)

        expect(subject).to_not receive(:reconnect!)

        expect{actor.connect_client(ws_client)}.to raise_error(RuntimeError)
        expect(actor).to be_dead
      end

      it 'handles websocket pongs as async calls' do
        expect(ws_client).to receive(:connect)
        expect(subject).to receive(:on_open)
        expect(ws_client).to receive(:read) do |&block|
          expect(@on_pong).to_not be_nil

          expect(async).to receive(:on_pong).with(1.0)

          @on_pong.call(1.0)

          allow(ws_client).to receive(:close_code).and_return(1000)
          allow(ws_client).to receive(:close_reason).and_return ''
        end
        expect(subject).to_not receive(:on_error)

        expect(subject).to receive(:disconnected!).and_call_original
        expect(subject).to receive(:reconnect!)
        expect(ws_client).to receive(:disconnect)

        actor.connect_client(ws_client)
      end
    end

    describe '#ws' do
      it 'returns websocket client' do
        expect(subject.ws).to eq ws_client
      end
    end

    describe '#on_open' do
      context 'without ssl' do
        before do
          allow(ws_client).to receive(:ssl_cert!).and_return(nil)
          allow(ws_client).to receive(:ssl_verify?).and_return(false)
        end

        it 'updates connected and published websocket:open' do
          expect(subject).to receive(:info).with('unsecure connection established without SSL')
          expect(subject).to receive(:publish).with('websocket:open', nil)

          actor.on_open

          expect(subject.connected?).to be true
        end
      end

      context 'for a wss:// URL with ssl_verify' do
        let(:url) { 'wss://socket.example.com' }
        let(:ssl_params) { { verify_mode: OpenSSL::SSL::VERIFY_PEER }}

        before do
          allow(ws_client).to receive(:ssl_verify?).and_return(true)
        end

        it 'logs the subject and issuer of a verified cert' do
          expect(ws_client).to receive(:ssl_cert!).and_return(instance_double(OpenSSL::X509::Certificate,
            issuer: '/CN=ca',
            subject: '/CN=test',
          ))
          expect(subject).to receive(:info).with('secure connection established with KONTENA_SSL_VERIFY: /CN=test (issuer /CN=ca)')

          actor.on_open
        end
      end

      context 'for a wss:// URL without ssl verify' do
        let(:url) { 'wss://socket.example.com' }
        let(:ssl_params) { { verify_mode: OpenSSL::SSL::VERIFY_NONE }}

        before do
          allow(ws_client).to receive(:ssl_verify?).and_return(false)
        end

        it 'logs a warning about unverified cert' do
          expect(ws_client).to receive(:ssl_cert!).and_raise(Kontena::Websocket::SSLVerifyError.new(OpenSSL::X509::V_ERR_DEPTH_ZERO_SELF_SIGNED_CERT), 'self signed certificate')
          expect(subject).to receive(:warn).with('insecure connection established with SSL errors: certificate verify failed: self signed certificate')

          actor.on_open
        end

        it 'logs a warning about verified cert' do
          expect(ws_client).to receive(:ssl_cert!).and_return(instance_double(OpenSSL::X509::Certificate,
            issuer: '/CN=ca',
            subject: '/CN=test',
          ))

          expect(subject).to receive(:warn).with('secure connection established without KONTENA_SSL_VERIFY=true: /CN=test (issuer /CN=ca)')

          actor.on_open
        end
      end
    end

    describe '#on_error' do
      let(:ssl_cert) { instance_double(OpenSSL::X509::Certificate,
        subject: OpenSSL::X509::Name.parse('/CN=test'),
        issuer: OpenSSL::X509::Name.parse('/CN=test-ca'),
      ) }

      it 'logs ssl verify errors with cert details' do
        expect(subject).to receive(:error).with("unable to connect to SSL server with KONTENA_SSL_VERIFY=true: certificate verify failed: self signed certificate (subject /CN=test, issuer /CN=test-ca)")

        subject.on_error(Kontena::Websocket::SSLVerifyError.new(OpenSSL::X509::V_ERR_DEPTH_ZERO_SELF_SIGNED_CERT, ssl_cert, [], 'self signed certificate'))
      end

      it 'logs ssl verify errors' do
        expect(subject).to receive(:error).with("unable to connect to SSL server with KONTENA_SSL_VERIFY=true: certificate verify failed: self signed certificate")

        subject.on_error(Kontena::Websocket::SSLVerifyError.new(OpenSSL::X509::V_ERR_DEPTH_ZERO_SELF_SIGNED_CERT, nil, [], 'self signed certificate'))
      end

      it 'logs ssl errors' do
        expect(subject).to receive(:error).with("unable to connect to SSL server: SSL_connect SYSCALL returned=5 errno=0 state=unknown state")

        subject.on_error(Kontena::Websocket::SSLConnectError.new('SSL_connect SYSCALL returned=5 errno=0 state=unknown state'))
      end

      it 'logs protocol errors' do
        expect(subject).to receive(:error).with("unexpected response from server, check url: Error during WebSocket handshake: Unexpected response code: 404")

        subject.on_error(Kontena::Websocket::ProtocolError.new('Error during WebSocket handshake: Unexpected response code: 404'))
      end

      it 'logs other errors' do
        expect(subject).to receive(:error).with("websocket error: testing")

        subject.on_error(Kontena::Websocket::Error.new('testing')) # XXX: other examples?
      end
    end
  end

  context 'for a connected websocket client' do
    let(:ws_client) { instance_double(Kontena::Websocket::Client) }

    before do
      allow(subject.wrapped_object).to receive(:ws).and_return(ws_client)

      subject.connected!
    end

    it 'is connected' do
      expect(subject.connected?).to be true
    end

    describe '#ws' do
      it 'returns websocket client' do
        expect(subject.ws).to eq ws_client
      end
    end

    describe '#send_message' do
      it 'sends message via websocket client' do
        expect(ws_client).to receive(:send).with('asdf')

        subject.send_message('asdf')
      end
    end
    describe '#send_notification' do
      it 'sends message via websocket client' do
        expect(ws_client).to receive(:send).with([147, 2, 165, 47, 116, 101, 115, 116, 145, 164, 97, 115, 100, 102])

        subject.send_notification('/test', ['asdf'])
      end
    end
    describe '#send_request' do
      it 'sends message via websocket client' do
        expect(ws_client).to receive(:send).with([148, 0, 1, 165, 47, 116, 101, 115, 116, 145, 164, 97, 115, 100, 102])

        subject.send_request(1, '/test', ['asdf'])
      end
    end

    describe '#on_message' do
      let(:rpc_request) { [0, 1, '/test', ['foo']] }
      let(:rpc_response) { [1, 1, '/test', ['foo']] }
      let(:rpc_notification) { [2, '/test', ['foo']] }

      let(:rpc_server) { instance_double(Kontena::RpcServer) }
      let(:rpc_server_async) { instance_double(Kontena::RpcServer) }
      let(:rpc_client) { instance_double(Kontena::RpcClient) }
      let(:rpc_client_async) { instance_double(Kontena::RpcClient) }

      before do
        allow(subject).to receive(:rpc_server).and_return(rpc_server)
        allow(subject).to receive(:rpc_client).and_return(rpc_client)

        allow(rpc_server).to receive(:async).and_return(rpc_server_async)
        allow(rpc_client).to receive(:async).and_return(rpc_client_async)
      end

      it 'passes an RPC request to the rpc server' do
        expect(rpc_server_async).to receive(:handle_request).with(actor, rpc_request)

        actor.on_message MessagePack.dump(rpc_request).bytes
      end

      it 'passes an RPC response to the rpc client' do
        expect(rpc_client_async).to receive(:handle_response).with(rpc_response)

        actor.on_message MessagePack.dump(rpc_response).bytes
      end

      it 'passes an RPC notification to the rpc server' do
        expect(rpc_server_async).to receive(:handle_notification).with(rpc_notification)

        actor.on_message MessagePack.dump(rpc_notification).bytes
      end
    end

    describe '#on_close' do
      it 'aborts on 4001 error code', log_celluloid_actor_crashes: false do
        expect(subject).to receive(:handle_invalid_token).and_call_original
        expect(Kontena::Agent).to receive(:shutdown)

        actor.on_close(4001, "Invalid token")
      end

      it 'aborts on 4010 error code', log_celluloid_actor_crashes: false do
        expect(subject).to receive(:handle_invalid_version).and_call_original
        expect(Kontena::Agent).to receive(:shutdown)

        actor.on_close(4010, "Invalid version")
      end

      it 'disconnects on 4030 error code' do
        expect(subject).to_not receive(:abort)

        actor.on_close(4030, "Invalid clock")
      end

      it 'aborts on 4040 error code', log_celluloid_actor_crashes: false do
        expect(subject).to receive(:handle_invalid_connection).and_call_original
        expect(Kontena::Agent).to receive(:shutdown)

        actor.on_close(4040, "Invalid node")
      end

      it 'aborts on 4041 error code', log_celluloid_actor_crashes: false do
        expect(subject).to receive(:handle_invalid_connection).and_call_original
        expect(Kontena::Agent).to receive(:shutdown)

        actor.on_close(4041, "Invalid connection")
      end
    end

    describe '#on_pong' do
      it "logs a warning if delay is over threshold", :em => false do
        sleep 0.05

        expect(subject).to receive(:warn).with(/server ping 3.20s of 5.00s timeout/)

        subject.on_pong(3.2)
      end
    end

    describe '#disconnected!' do
      it "reconnects" do
        expect(subject.wrapped_object).to receive(:reconnect!)

        subject.disconnected!

        expect(subject).to_not be_connected
      end
    end

    describe '#reconnect!' do
      it "calls connect after initial backoff" do
        expect(subject.wrapped_object).to receive(:after) do |backoff, &block|
          expect(backoff).to be <= 1.0
          expect(subject.wrapped_object).to receive(:connect!)

          block.call
        end

        subject.reconnect!

        expect(subject).to be_reconnecting
      end
    end
  end

  describe '#request_message?' do
    it 'returns trus on request message' do
      msg = [0, 1, 1, 1]
      expect(subject.request_message?(msg)).to be_truthy
    end

    it 'returns false if not an request message' do
      msg = [1, 1, 1, 1]
      expect(subject.request_message?(msg)).to be_falsey
    end
  end

  describe '#notification_message?' do
    it 'returns trus if notification message' do
      msg = [2, 1, 1]
      expect(subject.notification_message?(msg)).to be_truthy
    end
  end
end<|MERGE_RESOLUTION|>--- conflicted
+++ resolved
@@ -313,10 +313,7 @@
 
         expect(subject).not_to receive(:on_error)
         expect(subject).to receive(:error)
-<<<<<<< HEAD
-=======
-        expect(subject).to receive(:reconnect!)
->>>>>>> e8618297
+        expect(subject).to receive(:reconnect!)
 
         actor.connect_client(ws_client)
 
