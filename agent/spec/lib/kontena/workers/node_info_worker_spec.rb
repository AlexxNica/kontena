describe Kontena::Workers::NodeInfoWorker do
  include RpcClientMocks

  let(:subject) { described_class.new(false) }
<<<<<<< HEAD
  let(:statsd) { double(:statsd) }
=======
  let(:node) do
    Node.new(
      'id' => 'U3CZ:W2PA:2BRD:66YG:W5NJ:CI2R:OQSK:FYZS:NMQQ:DIV5:TE6K:R6GS',
      'instance_number' => 1,
      'grid' => {

      }
    )
  end
>>>>>>> f0f8cf7e

  before(:each) {
    Celluloid.boot
    mock_rpc_client
    allow(Docker).to receive(:info).and_return({
      'Name' => 'node-1',
      'Labels' => nil,
      'ID' => 'U3CZ:W2PA:2BRD:66YG:W5NJ:CI2R:OQSK:FYZS:NMQQ:DIV5:TE6K:R6GS'
    })
    allow(Net::HTTP).to receive(:get).and_return('8.8.8.8')
    allow(subject.wrapped_object).to receive(:calculate_containers_time).and_return(100)
    allow(rpc_client).to receive(:notification)
  }
  after(:each) { Celluloid.shutdown }

  describe '#initialize' do
    it 'subscribes to websocket:connected channel' do
      expect(subject.wrapped_object).to receive(:publish_node_info).once
      Celluloid::Notifications.publish('websocket:connected', {})
      sleep 0.01
    end
  end

  describe '#start' do
    before(:each) { allow(rpc_client).to receive(:notification) }

    it 'calls #publish_node_info' do
      stub_const('Kontena::Workers::NodeInfoWorker::PUBLISH_INTERVAL', 0.01)
      allow(subject.wrapped_object).to receive(:fetch_node).and_return(node)
      expect(subject.wrapped_object).to receive(:publish_node_info).at_least(:once)
      subject.async.start
      sleep 0.1
      subject.terminate
    end

    it 'calls #publish_node_info' do
      stub_const('Kontena::Workers::NodeInfoWorker::PUBLISH_INTERVAL', 0.01)
      allow(subject.wrapped_object).to receive(:fetch_node).and_return(node)
      expect(subject.wrapped_object).to receive(:publish_node_stats).at_least(:once)
      subject.async.start
      sleep 0.1
      subject.terminate
    end
  end

  describe '#on_node_info' do
    it 'initializes statsd client if node has statsd config' do
      node = Node.new(
        'grid' => {
          'stats' => {
            'statsd' => {
              'server' => '192.168.24.33',
              'port' => 8125
            }
          }
        }
      )
      expect(subject.statsd).to be_nil
      subject.on_node_info('agent:on_node_info', node)
      expect(subject.statsd).not_to be_nil
    end

    it 'does not initialize statsd if no statsd config exists' do
      node = Node.new(
        'grid' => {
          'stats' => {}
        }
      )
      expect(subject.statsd).to be_nil
      subject.on_node_info('agent:on_node_info', node)
      expect(subject.statsd).to be_nil
    end
  end

  describe '#publish_node_info' do
    before(:each) do
      allow(subject.wrapped_object).to receive(:interface_ip).with('eth1').and_return('192.168.66.2')
    end

    it 'sends node info via rpc' do
      expect(rpc_client).to receive(:notification).once
      subject.publish_node_info
    end

    it 'contains docker id' do
      expect(rpc_client).to receive(:notification).once.with(
        '/nodes/update', [hash_including('ID' => 'U3CZ:W2PA:2BRD:66YG:W5NJ:CI2R:OQSK:FYZS:NMQQ:DIV5:TE6K:R6GS')]
      )
      subject.publish_node_info
    end

    it 'contains public ip' do
      expect(rpc_client).to receive(:notification).once.with(
        '/nodes/update', [hash_including('PublicIp' => '8.8.8.8')]
      )
      subject.publish_node_info
    end

    it 'contains private ip' do
      expect(rpc_client).to receive(:notification).once.with(
        '/nodes/update', [hash_including('PrivateIp' => '192.168.66.2')]
      )
      subject.publish_node_info
    end

    it 'contains agent_version' do
      expect(rpc_client).to receive(:notification).once do |key, msg|
        expect(msg['AgentVersion']).to match(/\d+\.\d+\.\d+/)
      end
      subject.publish_node_info
    end
  end

  describe '#publish_node_stats' do
    it 'sends node stats via rpc' do
      expect(rpc_client).to receive(:notification).once.with(
        '/nodes/stats', [hash_including(id: 'U3CZ:W2PA:2BRD:66YG:W5NJ:CI2R:OQSK:FYZS:NMQQ:DIV5:TE6K:R6GS')]
      )
      subject.publish_node_stats
    end
  end

  describe '#calculate_container_time' do
    context 'container is running' do
      it 'calculates container time since last check' do
        allow(subject.wrapped_object).to receive(:stats_since).and_return(Time.now - 30)
        container = double(:container, state: {
          'StartedAt' => (Time.now - 300).to_s,
          'Running' => true
        })
        time = subject.calculate_container_time(container)
        expect(time).to eq(30)
      end

      it 'calculates container time since container is started' do
        allow(subject.wrapped_object).to receive(:stats_since).and_return(Time.now - 60)
        container = double(:container, state: {
          'StartedAt' => (Time.now - 50).to_s,
          'Running' => true
        })
        time = subject.calculate_container_time(container)
        expect(time).to eq(50)
      end
    end

    context 'container is not running' do
      it 'calculates partial container time since last check' do
        allow(subject.wrapped_object).to receive(:stats_since).and_return(Time.now - 60)
        container = double(:container, state: {
          'StartedAt' => (Time.now - 300).to_s,
          'FinishedAt' => (Time.now - 2).to_s,
          'Running' => false
        })
        time = subject.calculate_container_time(container)
        expect(time).to eq(58)
      end

      it 'calculates partial container time since container is started' do
        allow(subject.wrapped_object).to receive(:stats_since).and_return(Time.now - 60)
        container = double(:container, state: {
          'StartedAt' => (Time.now - 50).to_s,
          'FinishedAt' => (Time.now - 2).to_s,
          'Running' => false
        })
        time = subject.calculate_container_time(container)
        expect(time).to eq(48)
      end
    end
  end

  describe '#on_container_event' do
    context 'die' do
      it 'calculates container time if container is found' do
        event = double(:event, status: 'die', id: 'aaa')
        container = double(:container, id: 'aaa')
        allow(Docker::Container).to receive(:get).and_return(container)
        expect(subject.wrapped_object).to receive(:calculate_container_time).and_return(1)
        subject.on_container_event('on_container_event', event)
      end

      it 'does not calculate container time if container does not exist' do
        event = double(:event, status: 'die', id: 'aaa')
        allow(Docker::Container).to receive(:get).and_return(nil)
        expect(subject.wrapped_object).not_to receive(:calculate_container_time)
        subject.on_container_event('on_container_event', event)
      end
    end
  end


  describe '#public_ip' do
    it 'returns ip from env if set' do
      allow(ENV).to receive(:[]).with('KONTENA_PUBLIC_IP').and_return('128.105.39.11')
      expect(subject.public_ip).to eq('128.105.39.11')
    end

    it 'returns ip from akamai by default' do
      expect(subject.public_ip).to eq('8.8.8.8')
    end
  end

  describe '#private_ip' do
    it 'returns ip from env if set' do
      allow(ENV).to receive(:[]).with('KONTENA_PRIVATE_IP').and_return('192.168.2.10')
      expect(subject.private_ip).to eq('192.168.2.10')
    end

    it 'returns ip from private interface by default' do
      allow(subject.wrapped_object).to receive(:interface_ip).and_return('192.168.2.10')
      expect(subject.private_ip).to eq('192.168.2.10')
    end
  end

  describe '#publish_node_stats' do

    it 'sends stats via rpc' do
      expect(rpc_client).to receive(:notification).once.with('/nodes/stats',
        [hash_including(id: String, memory: Hash, usage: Hash, load: Hash,
                        filesystem: Array, cpu: Hash, network: Array, time: String)])
      subject.publish_node_stats
    end

    it 'sends stats to statsd' do
      subject.instance_variable_set("@statsd", statsd)

      # Will be called 19 times if there is one file system and one network interface
      expect(statsd).to receive(:gauge).at_least(19).times
      subject.publish_node_stats
    end
  end

  describe '#calculate_cpu_usage' do
    it 'calculates cpu usage' do
      prev = [
        # cpu-num, user ticks, system ticks, nice ticks, idle ticks
        Vmstat::Cpu.new(0, 926444, 1715744, 0, 8413871),
        Vmstat::Cpu.new(1, 67122, 93965, 0, 10891139)
      ]
      cur = [
        Vmstat::Cpu.new(0, 926482, 1715820, 0, 8414258),
        Vmstat::Cpu.new(1, 67123, 93967, 0, 10891637)
      ]

      result = subject.calculate_cpu_usage(prev, cur)

      expect(result).to eq({
        num_cores: 2,
        system: 15.568862275449103,
        user: 7.784431137724551,
        idle: 176.64670658682633
      })
    end
  end
end<|MERGE_RESOLUTION|>--- conflicted
+++ resolved
@@ -2,9 +2,7 @@
   include RpcClientMocks
 
   let(:subject) { described_class.new(false) }
-<<<<<<< HEAD
   let(:statsd) { double(:statsd) }
-=======
   let(:node) do
     Node.new(
       'id' => 'U3CZ:W2PA:2BRD:66YG:W5NJ:CI2R:OQSK:FYZS:NMQQ:DIV5:TE6K:R6GS',
@@ -14,7 +12,6 @@
       }
     )
   end
->>>>>>> f0f8cf7e
 
   before(:each) {
     Celluloid.boot
