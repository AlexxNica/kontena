--- conflicted
+++ resolved
@@ -6,15 +6,9 @@
     end
 
     def yield(*args)
-<<<<<<< HEAD
-      $stderr.puts "FIBER YIELD #{self.class.name} <- #{args.first.class.name} \n\t#{caller.join("\n\t")}\n"
-      out = super
-      $stderr.puts "FIBER YIELD #{self.class.name} -> #{out.class.name}\n\t#{caller.join("\n\t")}\n"
-=======
       $stderr.puts "FIBER YIELD #{self.name} <- #{args.first.class.name} \n\t#{caller.join("\n\t")}\n"
       out = super
       $stderr.puts "FIBER YIELD #{self.name} -> #{out.class.name}\n\t#{caller.join("\n\t")}\n"
->>>>>>> 76348c4c
       out
     end
   end
