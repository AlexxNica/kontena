require 'docker'
require 'celluloid'
require_relative 'common'
require_relative 'lifecycle_hook_manager'
require_relative '../logging'
require_relative '../helpers/weave_helper'
require_relative '../helpers/rpc_helper'

module Kontena
  module ServicePods
    class Creator
      include Kontena::Logging
      include Common
<<<<<<< HEAD
      include Kontena::Observer
      include Kontena::Helpers::WaitHelper
      include Kontena::Helpers::PortHelper
=======
      include Kontena::Helpers::WeaveHelper
>>>>>>> e8618297
      include Kontena::Helpers::RpcHelper

      attr_reader :service_pod, :image_credentials, :hook_manager

      # @param service_pod [ServicePod]
      # @param hook_manager [LifecycleHookManager]
      def initialize(service_pod, hook_manager)
        @service_pod = service_pod
        @image_credentials = service_pod.image_credentials
        @hook_manager = hook_manager
        @hook_manager.track(service_pod)
      end

      # @return [Celluloid::Proxy::Cell<Kontena::NetworkAdapters::Weave>]
      def network_adapter
        network_adapter = Celluloid::Actor[:network_adapter]
        network_adapter_state = observe(network_adapter, timeout: 300.0)
        network_adapter
      end

      # @return [Docker::Container]
      def perform
        info "creating service: #{service_pod.name}"
        ensure_image(service_pod.image_name)
        if service_pod.stateful?
          data_container = self.ensure_data_container(service_pod)
          service_pod.volumes_from << data_container.id
        end

        wait_until!("volumes exist", timeout: 30, interval: 1) {
          volumes_exist?(service_pod)
        }

        service_container = get_container(service_pod.service_id, service_pod.instance_number)

<<<<<<< HEAD
=======
        wait_network_ready?
        service_config = config_container(service_pod)

>>>>>>> e8618297
        if service_container
          hook_manager.on_pre_stop(service_container)
          info "removing previous version of service: #{service_pod.name_for_humans}"
          cleanup_container(service_container)
          log_service_pod_event("service:create_instance", "removed previous version of service #{service_pod.name_for_humans} instance")
        end

        hook_manager.on_pre_start

        debug "creating container: #{service_pod.name}"
        service_container = create_container(service_config)
        debug "container created: #{service_pod.name}"
        log_service_pod_event("service:create_instance", "service #{service_pod.name_for_humans} instance created")
        if service_container.load_balanced? && service_container.instance_number == 1
          Celluloid::Notifications.publish('lb:ensure_config', service_container)
        elsif !service_container.load_balanced? && service_container.instance_number == 1
          Celluloid::Notifications.publish('lb:remove_config', service_container.service_name_for_lb)
        end

        service_container.start!
        info "service started: #{service_pod.name_for_humans}"
        log_service_pod_event("service:create_instance", "service #{service_pod.name_for_humans} instance started")

        Celluloid::Notifications.publish('service_pod:start', service_pod.name)
        Celluloid::Notifications.publish('container:publish_info', service_container)

        hook_manager.on_post_start(service_container)

        service_container
      end

      # @param [String] type
      # @param [String] data
      # @param [Integer] severity
      def log_service_pod_event(type, data, severity = Logger::INFO)
        super(service_pod.service_id, service_pod.instance_number, type, data, severity)
      end

      ##
      # @param [ServicePod] service_pod
      # @return [Container]
      def ensure_data_container(service_pod)
        data_container = get_container(service_pod.service_id, service_pod.instance_number, 'volume')
        unless data_container
          info "creating data volumes for service: #{service_pod.name_for_humans}"
          data_container = create_container(service_pod.data_volume_config)
          log_service_pod_event("service:create_instance", "created data volume container for #{service_pod.name_for_humans}")
        else
          log_service_pod_event("service:create_instance", "data volume container already exists for #{service_pod.name_for_humans}")
        end

        data_container
      end

      # @param [ServicePod] service_pod
      # @return [Boolean]
      def volumes_exist?(service_pod)
        volume_manager = Celluloid::Actor[:volume_manager]
        service_pod.volumes.each do |volume|
          if volume['name']
            return false unless volume_manager.volume_exist?(volume['name'], volume['driver'])
          end
        end
        true
      end

<<<<<<< HEAD
      # @param [Docker::Container] container
      def cleanup_container(container)
        container.stop('timeout' => container.stop_grace_period)
        container.wait
        container.delete(v: true)
      end

      # Docker create configuration for ServicePod
      # @param [ServicePod] service_pod
      # @return [Hash] Docker create API JSON object
      def config_container(service_pod)
        service_config = service_pod.service_config

        unless service_pod.net == 'host'
          network_adapter.modify_container_opts(service_config)
        end

        service_config
      end

      # @param [Hash] opts
      def create_container(opts)
        Docker::Container.create(opts)
      end

=======
>>>>>>> e8618297
      # Make sure that image exists
      # @param [String] name
      # @param [Boolean] emit_event
      def ensure_image(name, emit_event = true)
        log_service_pod_event("service:create_instance", "pulling image #{name} for #{service_pod.name_for_humans}") if emit_event
        Celluloid::Actor[:image_pull_worker].ensure_image(name, service_pod.deploy_rev, image_credentials)
        log_service_pod_event("service:create_instance", "pulled image #{name} for #{service_pod.name_for_humans}") if emit_event
      end
    end
  end
end<|MERGE_RESOLUTION|>--- conflicted
+++ resolved
@@ -11,13 +11,6 @@
     class Creator
       include Kontena::Logging
       include Common
-<<<<<<< HEAD
-      include Kontena::Observer
-      include Kontena::Helpers::WaitHelper
-      include Kontena::Helpers::PortHelper
-=======
-      include Kontena::Helpers::WeaveHelper
->>>>>>> e8618297
       include Kontena::Helpers::RpcHelper
 
       attr_reader :service_pod, :image_credentials, :hook_manager
@@ -29,13 +22,6 @@
         @image_credentials = service_pod.image_credentials
         @hook_manager = hook_manager
         @hook_manager.track(service_pod)
-      end
-
-      # @return [Celluloid::Proxy::Cell<Kontena::NetworkAdapters::Weave>]
-      def network_adapter
-        network_adapter = Celluloid::Actor[:network_adapter]
-        network_adapter_state = observe(network_adapter, timeout: 300.0)
-        network_adapter
       end
 
       # @return [Docker::Container]
@@ -53,12 +39,8 @@
 
         service_container = get_container(service_pod.service_id, service_pod.instance_number)
 
-<<<<<<< HEAD
-=======
-        wait_network_ready?
         service_config = config_container(service_pod)
 
->>>>>>> e8618297
         if service_container
           hook_manager.on_pre_stop(service_container)
           info "removing previous version of service: #{service_pod.name_for_humans}"
@@ -125,34 +107,6 @@
         true
       end
 
-<<<<<<< HEAD
-      # @param [Docker::Container] container
-      def cleanup_container(container)
-        container.stop('timeout' => container.stop_grace_period)
-        container.wait
-        container.delete(v: true)
-      end
-
-      # Docker create configuration for ServicePod
-      # @param [ServicePod] service_pod
-      # @return [Hash] Docker create API JSON object
-      def config_container(service_pod)
-        service_config = service_pod.service_config
-
-        unless service_pod.net == 'host'
-          network_adapter.modify_container_opts(service_config)
-        end
-
-        service_config
-      end
-
-      # @param [Hash] opts
-      def create_container(opts)
-        Docker::Container.create(opts)
-      end
-
-=======
->>>>>>> e8618297
       # Make sure that image exists
       # @param [String] name
       # @param [Boolean] emit_event
