class Celluloid::Actor
  attr_accessor :observe_handler
end

module Kontena
  # An Actor that observes the value of other Obervable Actors
  module Observer
    include Kontena::Logging

    # Observer is observing some Observables, and tracking their values.
    # This object is passed to each Observer, which then passes it back to us for updates.
    class Observe
      # @param cls [Class] used to identify the observer for logging
      def initialize(cls)
        @class = cls

        @observables = []
        @values = {}
      end

      def inspect
        return "#{self.class.name}<#{@class.name}, #{describe_observables}>"
      end

      # Describe the observables for debug logging
      #
      # @return [String]
      def describe_observables
        observables = @observables.map{|observable|
          "#{@values[observable] ? '' : '!'}#{observable.class.name}"
        }

        "Observable<#{observables.join(', ')}>"
      end

      # @return [String]
      def describe_values
        self.values.join(', ')
      end

      # Describe the observer for debug logging
      # Called by the Observer actor, must be threadsafe and atomic
      def to_s
        "Observer<#{@class.name}>"
      end

      # Add Observable with initial value
      #
      # @param observable [Observable]
      # @param value [Object] nil if not yet ready
      def add(observable, value = nil)
        @observables << observable
        @values[observable] = value
      end

      # Set value for observable
      #
      # @raise [RuntimeError]
      # @return value
      def set(observable, value)
        raise "unknown observable: #{observable.inspect}" unless @values.has_key? observable
        @values[observable] = value
      end

      # Each observable has a value?
      #
      # @return [Boolean] false => block calls on updates
      def ready?
        !@values.any? { |observable, value| value.nil? }
      end

      # Map each observable to its value
      #
      # @return [Array] values or nil
      def values
        @observables.map{|observable| @values[observable] }
      end

      # Accepting updates from Observables?
      #
      # @return [Boolean] false => delete from Observable#observers
      def alive?
        fail NotImplementedError
      end

      # Accepting calls from Observer?
      #
      # @return [Boolean] false => block calls on updates
      def active?
        fail NotImplementedError
      end

      # Run block or resume task
      def call
        fail NotImplementedError
      end

      class Async < Observe
        # @param block [Block] Observing block
        def initialize(cls, &block)
          super(cls)
          @block = block
          @active = false
        end

        # Persistent, expected to be updated multiple times
        #
        # @return [Boolean]
        def alive?
          true
        end

        # Persistent, expected to be updated multiple times
        #
        # @return [Boolean]
        def active?
          @active
        end

        # All observables have been added, ready for update calls.
        #
        def active!
          @active = true
        end

        def call
          Thread.current[:celluloid_actor].task(:observe) do
            @block.call(*values)
          end
        end
      end

      class Sync < Observe
        def initialize(cls)
          super(cls)
          @task = nil
          @alive = true
        end

        # Expect updates from Observables even when we are not yet waiting.
        #
        # @return [Boolean]
        def alive?
          @alive
        end

        # The observe is callable.
        #
        # @return [Boolean]
        def active?
          !!@task
        end

        # Sets observe as active and suspend task waiting for call()
        #
        # @param timeout [Float, nil]
        # @raise Celluloid::TaskTimeout
        def wait(timeout: nil)
          task = Celluloid::Task.current

          if timeout
            # register an Actor run loop Celluloid::Actor@timers timer
            # the timeout block runs directly in the Actor thread, outside of any task context
            timer = Thread.current[:celluloid_actor].timers.after(timeout) do
              task.resume Celluloid::TaskTimeout.new
            end
          else
            timer = nil
          end

          # suspend task and wait for call()
          @task = task

          wakeup = task.suspend(:observe)

          fail "spurious task wakeup: #{wakeup.inspect}" unless wakeup == self

        ensure
          # no longer expecting call()
          @task = nil
          timer.cancel if timer
        end

        # Resume waiting task
        #
        # @raise [RuntimeError] wrong state
        def call
          fail "observe task is not suspended in observe: #{@task.status}" unless @task.status == :observe

          if task = @task
            # once we've resumed the task, we can no longer re-resume it
            @task = nil
            task.resume(self)
          else
            fail "observe is not active"
          end
        end

        # No longer expecting updates.
        #
        def kill
          @alive = false
        end
      end
    end

<<<<<<< HEAD
    # Observer is waiting on some Observable.
    # This object is passed to the Observable, which then sends on the mailbox.
    class Wait
      attr_reader :value

      def initialize(cls)
        @class = cls
      end

      # Called by the Observable actor for logging
      # Must be atomic: threadsafe, non-yielding and non-raising
      def to_s
        "Observer<#{@class.name}>"
      end

      # Called by the Observable actor
      # Must be atomic: threadsafe, non-yielding and non-raising
      def value=(value)
        @value = value
      end
    end

    # Observe has been updated, call if ready.
    # Called from observe as an async task.
=======
    # Register handler for Kontena::Observable::Message on the Celluloid::Actor
>>>>>>> 76348c4c
    #
    def register_observer_handler
      actor = Thread.current[:celluloid_actor]
      actor.observe_handler ||= actor.handle(Kontena::Observable::Message) do |message|
        # This handler runs directly in the Actor thread, outside of any task context.
        handle_observer_message(message)
      end
    end

    # Update the Observe, and call it if ready, which will active the observe task.
    #
    # @param message [Kontena::Observable::Message]
    def handle_observer_message(message)
      observe = message.observe

      if message.observable
        debug "observe update #{message.describe_observable} -> #{message.value}"

        observe.set(message.observable, message.value)
      end

      if !observe.alive?
        debug "observe dead: #{observe.describe_observables}"
      elsif !observe.active?
        debug "observe inactive: #{observe.describe_observables}"
      elsif observe.ready?
        debug "observe ready: #{observe.describe_observables}"

        observe.call
      else
        debug "observe blocked: #{observe.describe_observables}"
      end
    end

    def observe(*observables, timeout: nil, &block)
      if block
        raise "timeout not supported for async observe" if timeout
        observe_async(*observables, &block)
      else
        return observe_sync(*observables, timeout: timeout)
      end
    end

    # Observe values from Observables asynchronously, yielding the observed values:
    #
    #   observe(Actors[:test_actor]) do |test|
    #     configure(foo: test.foo)
    #   end
    #
    # Yield happens once each Observable is ready, and whenever they are updated.
    # Yields to block happens from different async tasks.
    #
    # The block must be idempotent: it is not guaranteed to receive every Observable update.
    # It is only guaranteed to receive later Observable updates in the correct order,
    # and it may receive some Observable updates multiple times.
    #
    # Setup happens sync, and will raise on invalid observables.
    # Crashes this Actor if any of the observed Actors crashes.
    #
    # @param observables [Array<Celluloid::Proxy::Cell<Observable>>]
    # @raise failed to observe observables
    # @return [Observer::Observe]
    # @yield [*values] all Observables are ready
    def observe_async(*observables, &block)
      self.register_observer_handler

      actor = Celluloid.current_actor

      # unique handle to identify this observe loop
      observe = Observe::Async.new(self.class, &block)

      # sync setup of each observable
      observables.each do |observable|
        # register for observable updates
        # this MUST be atomic with the Observe#add, there cannot be any observe update message in between!
        message = observable.add_observer(actor.mailbox, observe)

        if message.value
          debug "observe async #{message.describe_observable} => #{message.value}"

          observe.add(message.observable, message.value)
        else
          debug "observe async #{message.describe_observable}..."

<<<<<<< HEAD
        debug "observe Observable<#{observable.__klass__}> = #{value}"
=======
          observe.add(message.observable)
        end
>>>>>>> 76348c4c

        # crash if observed Actor crashes, otherwise we get stuck without updates
        # this is not a bidrectional link: our crashes do not propagate to the observable
        self.monitor observable
      end

      # all observables have been added, ready to begin accepting updates
      observe.active!

      if observe.ready?
        debug "observe async #{observe.describe_observables}: #{observe.values.join(', ')}"

        # trigger immediate update if all observables were ready
        actor.mailbox << Kontena::Observable::Message.new(observe, nil, nil) # XXX: fake it; can't create tasks inside of tasks
      else
        debug "observe async #{observe.describe_observables}..."
      end

      observe
    end

<<<<<<< HEAD
    # Blocking observe.
    #
    # This suspends the current celluloid actor task if the observable is not yet ready.
    #
    # @param observable [Observable]
    # @param timeout [Float] optional timeout in seconds
    # @raise [Timeout::Error]
    # @return [Object]
    def wait_observable!(observable, timeout: nil)
      actor = self.current_actor
      wait = Wait.new(self.class)

      if value = observable.add_waiter(actor, wait)
        debug "wait Observable<#{observable.__klass__}> = #{value}"

        return value
      else
        debug "wait Observable<#{observable.__klass__}>... (timeout=#{timeout})"

        unless actor.receive(timeout) { |msg| msg == wait }
          abort Timeout::Error.new("timeout waiting #{'%.2fs' % timeout} until: Observable<#{observable.__klass__}> is ready")
        end

        debug "wait Observable<#{observable.__klass__}> -> #{wait.value}"

        return wait.value
      end
=======
    # Observe values from Observables synchronously, returning the observed values:
    #
    #  test = observe(Actors[:test_actor])
    #
    # This suspends the current celluloid task if any of the observables are not yet ready.
    #
    # @param observables [Array<Celluloid::Proxy::Cell<Observable>>]
    # @param timeout [Float] optional timeout in seconds
    # @raise [Timeout::Error]
    # @return [*values]
    def observe_sync(*observables, timeout: nil)
      self.register_observer_handler

      actor = Celluloid.current_actor
      observe = Observe::Sync.new(self.class)

      observables.each do |observable|
        # query for initial Observable state, and subscribe for updates if not yet ready
        # this MUST be atomic with the Observe#add, there cannot be any observe update message in between!
        message = observable.add_observer(actor.mailbox, observe, persistent: false)

        if message.value
          debug "observe sync #{message.describe_observable} => #{message.value}"

          observe.add(message.observable, message.value)

        else
          debug "observe sync #{message.describe_observable}..."

          observe.add(message.observable)
        end
      end

      if observe.ready?
        debug "observe sync #{observe.describe_observables}: #{observe.values.join(', ')}"
      else
        debug "observe wait #{observe.describe_observables}... (timeout=#{timeout})"

        begin
          observe.wait(timeout: timeout)
        rescue Celluloid::TaskTimeout
          raise Timeout::Error, "observe timeout #{'%.2fs' % timeout}: #{observe.describe_observables}"
        end

        debug "observe wait #{observe.describe_observables}: #{observe.values.join(', ')}"
      end

      if observables.length == 1
        return observe.values.first
      else
        return observe.values
      end
    ensure
      observe.kill if observe
>>>>>>> 76348c4c
    end
  end
end<|MERGE_RESOLUTION|>--- conflicted
+++ resolved
@@ -204,34 +204,7 @@
       end
     end
 
-<<<<<<< HEAD
-    # Observer is waiting on some Observable.
-    # This object is passed to the Observable, which then sends on the mailbox.
-    class Wait
-      attr_reader :value
-
-      def initialize(cls)
-        @class = cls
-      end
-
-      # Called by the Observable actor for logging
-      # Must be atomic: threadsafe, non-yielding and non-raising
-      def to_s
-        "Observer<#{@class.name}>"
-      end
-
-      # Called by the Observable actor
-      # Must be atomic: threadsafe, non-yielding and non-raising
-      def value=(value)
-        @value = value
-      end
-    end
-
-    # Observe has been updated, call if ready.
-    # Called from observe as an async task.
-=======
     # Register handler for Kontena::Observable::Message on the Celluloid::Actor
->>>>>>> 76348c4c
     #
     def register_observer_handler
       actor = Thread.current[:celluloid_actor]
@@ -316,12 +289,8 @@
         else
           debug "observe async #{message.describe_observable}..."
 
-<<<<<<< HEAD
-        debug "observe Observable<#{observable.__klass__}> = #{value}"
-=======
           observe.add(message.observable)
         end
->>>>>>> 76348c4c
 
         # crash if observed Actor crashes, otherwise we get stuck without updates
         # this is not a bidrectional link: our crashes do not propagate to the observable
@@ -343,35 +312,6 @@
       observe
     end
 
-<<<<<<< HEAD
-    # Blocking observe.
-    #
-    # This suspends the current celluloid actor task if the observable is not yet ready.
-    #
-    # @param observable [Observable]
-    # @param timeout [Float] optional timeout in seconds
-    # @raise [Timeout::Error]
-    # @return [Object]
-    def wait_observable!(observable, timeout: nil)
-      actor = self.current_actor
-      wait = Wait.new(self.class)
-
-      if value = observable.add_waiter(actor, wait)
-        debug "wait Observable<#{observable.__klass__}> = #{value}"
-
-        return value
-      else
-        debug "wait Observable<#{observable.__klass__}>... (timeout=#{timeout})"
-
-        unless actor.receive(timeout) { |msg| msg == wait }
-          abort Timeout::Error.new("timeout waiting #{'%.2fs' % timeout} until: Observable<#{observable.__klass__}> is ready")
-        end
-
-        debug "wait Observable<#{observable.__klass__}> -> #{wait.value}"
-
-        return wait.value
-      end
-=======
     # Observe values from Observables synchronously, returning the observed values:
     #
     #  test = observe(Actors[:test_actor])
@@ -426,7 +366,6 @@
       end
     ensure
       observe.kill if observe
->>>>>>> 76348c4c
     end
   end
 end