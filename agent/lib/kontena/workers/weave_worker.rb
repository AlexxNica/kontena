require_relative '../helpers/weave_helper'

module Kontena::Workers
  class WeaveWorker
    include Celluloid
    include Celluloid::Notifications
    include Kontena::Logging
    include Kontena::Observer
    include Kontena::Helpers::WeaveHelper

    def initialize(start: true)
      info 'initialized'

      @migrate_containers = nil # initialized by #ensure_containers_attached

      async.start if start
    end

    def ipam_client
      @ipam_client ||= Kontena::NetworkAdapters::IpamClient.new
    end

    def start
      info "start..."

      observe(Actor[:weave_launcher], Actor[:etcd_launcher]) do |weave, etcd|
        # Only attach once
        # TODO: re-ensure based on @containers?
        ensure_containers_attached unless containers_attached?

        # XXX: this fails if the etcd container restarts, weave will forget the DNS name...
        # XXX: this also fails if the weave container restarts... on_container_event -> ensure_* does not have access to the observed etcd state
        # TODO: the DNS names should be ensured from container events instead...
        ensure_etcd_dns(etcd)
      end

      subscribe('container:event', :on_container_event)
    end

    # Ensure DNS name for Kontena::Launchers::Etcd
    #
    # @param etcd [Hash{container_id: String, overlay_ip: String, dns_name: String}]
    def ensure_etcd_dns(etcd)
      weave_client.add_dns(etcd[:container_id], etcd[:overlay_ip], etcd[:dns_name])
    end

    def containers_attached?
      !!@containers_attached
    end
    def ensure_containers_attached
      @migrate_containers = self.inspect_containers

      debug "Scanned #{@migrate_containers.size} existing containers for potential migration: #{@migrate_containers}"

      Docker::Container.all(all: false).each do |container|
        self.start_container(container)
      end

      @containers_attached = true
    end

    # @param event [Docker::Event]
    # @return [Docker::Container]
    def get_event_container(event)
      return Docker::Container.get(event.id)
    rescue Docker::Error::NotFoundError
      return nil
    end

    # @param [String] topic
    # @param [Docker::Event] event
    def on_container_event(topic, event)
      # cannot start_container before ensure_containers_attached has populated @migrate_containers
      return unless containers_attached?

      if event.status == 'start'
        if container = get_event_container(event)
          self.start_container(container)
        else
          warn "skip start event for missing container=#{event.id}"
        end
      elsif event.status == 'restart'
        if router_image?(event.from)
          # XXX: should update the observer instead, to also ensure etcd...
          self.ensure_containers_attached
        end
      elsif event.status == 'destroy'
        self.on_container_destroy(event)
      end
    end

    # @param [String] image
    # @return [Boolean]
    def router_image?(image)
      image.split(':').first == WEAVE_IMAGE
    end

    # Inspect current state of attached containers.
    #
    # @return [Hash<String, String>] container_id[0..12] => [overlay_cidr]
    def inspect_containers
      containers = { }

      weave_executor.ps! do |id, mac, *cidrs|
        next if id == 'weave:expose'

        containers[id] = cidrs
      end

      containers
    end

    # Ensure weave network for container
    #
    # @param [Docker::Container] container
    def start_container(container)
      overlay_cidr = container.overlay_cidr

      if overlay_cidr
<<<<<<< HEAD
        start_container_overlay(container)
        register_container_dns(container)
=======
        wait_weave_running?
        register_container_dns(container) if container.service_container?
        attach_overlay(container)
>>>>>>> e8618297
      else
        debug "skip start for container=#{container.name} without overlay_cidr"
      end

    rescue Docker::Error::NotFoundError # XXX: because Docker::Container methods re-query the API
      debug "skip start for missing container=#{container.id}"

    rescue => exc
      error "failed to start container: #{exc.class.name}: #{exc.message}"
      error exc.backtrace.join("\n")
    end

    # @param [Docker::Event] event
    def on_container_destroy(event)
      container_id = event.id
      overlay_network = event.Actor.attributes['io.kontena.container.overlay_network']
      overlay_cidr = event.Actor.attributes['io.kontena.container.overlay_cidr']

      if overlay_network && overlay_cidr
        # release from IPAM
        async.release_container_address(container_id, overlay_network, overlay_cidr)
      end
    rescue => exc
      error "failed to remove container: #{exc.class.name}: #{exc.message}"
      error exc.backtrace.join("\n")
    end

    OVERLAY_SUFFIX = '16'

    # @param [String] container_id
    # @param [String] overlay_cidr
    def start_container_overlay(container)
      if container.overlay_network.nil?
        # overlay network migration for 0.16 compat
        # override overlay network /19 -> /16 suffix for existing containers that may need to be migrated
        overlay_cidr = "#{container.overlay_ip}/#{OVERLAY_SUFFIX}"

        # check for un-migrated containers cached at start
        if migrate_cidrs = @migrate_containers[container.id[0...12]]
          debug "Migrate container=#{container.name} with overlay_cidr=#{container.overlay_cidr} from #{migrate_cidrs} to #{overlay_cidr}"

          migrate_container(container.id, overlay_cidr, migrate_cidrs)

          # mark container as migrated
          @migrate_containers.delete(container.id[0...12])
        else
          debug "Migrate container=#{container.name} with overlay_cidr=#{container.overlay_cidr} (not attached) -> #{overlay_cidr}"

          attach_container(container.id, overlay_cidr)
        end
      else
        attach_container(container.id, container.overlay_cidr)
      end
    end

    # Attach container to weave with given CIDR address, first detaching any existing mismatching addresses
    #
    # @param [String] container_id
    # @param [String] overlay_cidr '10.81.X.Y/16'
    # @param [Array<String>] migrate_cidrs ['10.81.X.Y/19']
    def migrate_container(container_id, cidr, attached_cidrs)
      # first remove any existing addresses
      # this is required, since weave will not attach if the address already exists, but with a different netmask
      attached_cidrs.each do |attached_cidr|
        if cidr != attached_cidr
          warn "Migrate container=#{container_id} from cidr=#{attached_cidr}"
          weaveexec! 'detach', attached_cidr, container_id
        end
      end

      # attach with the correct address
      attach_container(container_id, cidr)
    end

    # Attach container to weave with given CIDR address
    #
    # @param [String] container_id
    # @param [String] overlay_cidr '10.81.X.Y/16'
    def attach_container(container_id, cidr)
      info "Attach container=#{container_id} at cidr=#{cidr}"

      weaveexec! 'attach', cidr, '--rewrite-hosts', container_id
    end

    # Release container overlay network address from IPAM.
    #
    # @param container_id [String] may not exist anymore
    # @param pool [String] IPAM pool ID from io.kontena.container.overlay_network
    # @param cidr [String] IPAM overlay CIDR from io.kontena.container.overlay_cidr
    def release_container_address(container_id, pool, cidr)
      info "Release address for container=#{container_id} in pool=#{pool}: #{cidr}"

      ipam_client.release_address(pool, cidr)
    rescue Kontena::NetworkAdapters::IpamError => error
      # Cleanup will take care of these later on
      warn "Failed to release address for container=#{container_id} in pool=#{pool} at cidr=#{cidr}: #{error}"
    end

    # @param [Docker::Container]
    def register_container_dns(container)
      grid_name = container.labels['io.kontena.grid.name']
      service_name = container.labels['io.kontena.service.name']
      instance_number = container.labels['io.kontena.service.instance_number']
      if container.config['Domainname'].to_s.empty?
        domain_name = "#{grid_name}.kontena.local"
      else
        domain_name = container.config['Domainname']
      end
      if container.default_stack?
        if container.labels['io.kontena.stack.name']
          hostname = container.config['Hostname']
        else
          hostname = container.labels['io.kontena.container.name'] # legacy container
        end
        dns_names = default_stack_dns_names(hostname, service_name, domain_name)
        dns_names = dns_names + stack_dns_names(hostname, service_name, domain_name)
      else
        hostname = container.config['Hostname']
        dns_names = stack_dns_names(hostname, service_name, domain_name)
        if container.labels['io.kontena.service.exposed']
          dns_names = dns_names + exposed_stack_dns_names(instance_number, domain_name)
        end
      end
      dns_names.each do |name|
        weave_client.add_dns(container.id, container.overlay_ip, name)
      end
    end

    # @param [String] hostname
    # @param [String] service_name
    # @param [String] domain_name
    # @return [Array<String>]
    def default_stack_dns_names(hostname, service_name, domain_name)
      base_domain = domain_name.split('.', 2)[1]
      [
        "#{hostname}.#{base_domain}",
        "#{service_name}.#{base_domain}"
      ]
    end

    # @param [String] hostname
    # @param [String] service_name
    # @param [String] domain_name
    # @return [Array<String>]
    def stack_dns_names(hostname, service_name, domain_name)
      [
        "#{service_name}.#{domain_name}",
        "#{hostname}.#{domain_name}"
      ]
    end

    # @param [String] instance_number
    # @param [String] domain_name
    # @return [Array<String>]
    def exposed_stack_dns_names(instance_number, domain_name)
      stack, base_domain = domain_name.split('.', 2)
      [
        domain_name,
        "#{stack}-#{instance_number}.#{base_domain}"
      ]
    end
  end
end<|MERGE_RESOLUTION|>--- conflicted
+++ resolved
@@ -5,7 +5,7 @@
     include Celluloid
     include Celluloid::Notifications
     include Kontena::Logging
-    include Kontena::Observer
+    include Kontena::Observer::Helper
     include Kontena::Helpers::WeaveHelper
 
     def initialize(start: true)
@@ -23,7 +23,7 @@
     def start
       info "start..."
 
-      observe(Actor[:weave_launcher], Actor[:etcd_launcher]) do |weave, etcd|
+      observe(Actor[:weave_launcher].observable, Actor[:etcd_launcher].observable) do |weave, etcd|
         # Only attach once
         # TODO: re-ensure based on @containers?
         ensure_containers_attached unless containers_attached?
@@ -117,14 +117,8 @@
       overlay_cidr = container.overlay_cidr
 
       if overlay_cidr
-<<<<<<< HEAD
         start_container_overlay(container)
-        register_container_dns(container)
-=======
-        wait_weave_running?
         register_container_dns(container) if container.service_container?
-        attach_overlay(container)
->>>>>>> e8618297
       else
         debug "skip start for container=#{container.name} without overlay_cidr"
       end
