--- conflicted
+++ resolved
@@ -9,16 +9,12 @@
   class Weave
     include Celluloid
     include Celluloid::Notifications
+    include Kontena::Observable::Helper
     include Kontena::Observer::Helper
     include Kontena::Helpers::IfaceHelper
     include Kontena::Helpers::LauncherHelper
     include Kontena::Helpers::WeaveHelper
     include Kontena::Logging
-<<<<<<< HEAD
-    include Kontena::Observer
-    include Kontena::Observable
-=======
->>>>>>> 75426b62
 
     WEAVEWAIT_NAME = "weavewait-#{WEAVE_VERSION}"
     DEFAULT_NETWORK = 'kontena'.freeze
@@ -35,15 +31,10 @@
     end
 
     def start
-<<<<<<< HEAD
       self.ensure_weavewait
 
       observe(Actor[:node_info_worker], Actor[:weave_launcher], Actor[:ipam_plugin_launcher]) do |node, weave, ipam|
-        update(node) unless updated? # only once
-=======
-      observe(Actor[:node_info_worker].observable) do |node|
-        async.launch(node)
->>>>>>> 75426b62
+        async.update(node) unless updated? # only once
       end
     end
 
@@ -162,132 +153,8 @@
       elsif image_config['Cmd'] && image_config['Cmd'].size > 0
         cmd = cmd + image_config['Cmd']
       end
-<<<<<<< HEAD
 
       return entrypoint, cmd
-=======
-      opts['Entrypoint'] = ['/w/w']
-      opts['Cmd'] = cmd
-
-      modify_host_config(opts)
-
-      # IPAM
-      overlay_cidr = @ipam_client.reserve_address(DEFAULT_NETWORK)
-
-      info "Create container=#{opts['name']} in network=#{DEFAULT_NETWORK} with overlay_cidr=#{overlay_cidr}"
-
-      opts['Labels']['io.kontena.container.overlay_cidr'] = overlay_cidr
-      opts['Labels']['io.kontena.container.overlay_network'] = DEFAULT_NETWORK
-
-      opts
-    end
-
-    # @param [Hash] opts
-    def modify_host_config(opts)
-      host_config = opts['HostConfig'] || {}
-      host_config['VolumesFrom'] ||= []
-      host_config['VolumesFrom'] << "weavewait-#{WEAVE_VERSION}:ro"
-      dns = interface_ip('docker0')
-      if dns && host_config['NetworkMode'].to_s != 'host'.freeze
-        host_config['Dns'] = [dns]
-      end
-
-      opts['HostConfig'] = host_config
-    end
-
-    # @param [String] topic
-    # @param [Node] node
-    def on_ipam_start(topic, node)
-      ensure_default_pool(node.grid)
-      Celluloid::Notifications.publish('network:ready', nil)
-    end
-
-    # Ensure that the host weave bridge is exposed using the given CIDR address,
-    # and only the given CIDR address
-    #
-    # @param [String] cidr '10.81.0.X/16'
-    def ensure_exposed(cidr)
-      # configure new address
-      # these will be added alongside any existing addresses
-      if @executor_pool.expose(cidr)
-        info "Exposed host node at cidr=#{cidr}"
-      else
-        error "Failed to expose host node at cidr=#{cidr}"
-      end
-
-      # cleanup any old addresses
-      @executor_pool.ps('weave:expose') do |name, mac, *cidrs|
-        cidrs.each do |exposed_cidr|
-          if exposed_cidr != cidr
-            warn "Migrating host node from cidr=#{exposed_cidr}"
-            @executor_pool.hide(exposed_cidr)
-          end
-        end
-      end
-    end
-
-    def ensure_default_pool(grid_info)
-      grid_subnet = IPAddr.new(grid_info['subnet'])
-
-      _, upper = grid_subnet.split
-
-      info "network and ipam ready, ensuring default network with subnet=#{grid_subnet.to_cidr} iprange=#{upper.to_cidr}"
-      @default_pool = @ipam_client.reserve_pool(DEFAULT_NETWORK, grid_subnet.to_cidr, upper.to_cidr)
-    end
-
-    def launch(node)
-      wait_until("weave is ready to start") { images_exist? && !starting? }
-
-      @starting = true
-      restarting = false
-
-      weave = Docker::Container.get('weave') rescue nil
-      if weave && config_changed?(weave, node)
-        info "weave image or configuration has been changed, restarting"
-        restarting = true
-        weave.delete(force: true)
-        weave = nil
-      end
-
-      peer_ips = node.peer_ips || []
-      trusted_subnets = node.grid['trusted_subnets']
-      until weave && weave.running? do
-        exec_params = [
-          '--local', 'launch-router', '--ipalloc-range', '', '--dns-domain', 'kontena.local',
-          '--password', ENV['KONTENA_TOKEN'], '--conn-limit', '0'
-        ]
-        exec_params += ['--trusted-subnets', trusted_subnets.join(',')] if trusted_subnets
-        @executor_pool.execute(exec_params)
-        weave = Docker::Container.get('weave') rescue nil
-        wait_until("weave started", timeout: 10, interval: 1) {
-          weave && weave.running?
-        }
-
-        if weave.nil? || !weave.running?
-          @executor_pool.execute(['--local', 'reset'])
-        end
-      end
-
-      attach_router unless interface_ip('weave')
-      connect_peers(peer_ips)
-      info "using trusted subnets: #{trusted_subnets.join(',')}" if trusted_subnets.size > 0 && !already_started?
-      post_start(node)
-
-      if !already_started?
-        # only publish once on agent boot, or after a crash and actor restart
-        Celluloid::Notifications.publish('network_adapter:start', node)
-      elsif restarting
-        Celluloid::Notifications.publish('network_adapter:restart', node)
-      end
-
-      @started = true
-      node
-    rescue => exc
-      error "#{exc.class.name}: #{exc.message}"
-      error exc.backtrace.join("\n")
-    ensure
-      @starting = false
->>>>>>> 75426b62
     end
 
     # @param opts [Hash] container create options
