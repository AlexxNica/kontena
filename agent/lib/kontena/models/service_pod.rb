--- conflicted
+++ resolved
@@ -49,13 +49,10 @@
                   :wait_for_port,
                   :volume_specs,
                   :read_only,
-<<<<<<< HEAD
+                  :stop_signal,
                   :stop_grace_period,
                   :restarted_at
-=======
-                  :stop_signal,
-                  :stop_grace_period
->>>>>>> 4a88950c
+                  
       attr_accessor :entrypoint, :cmd
 
       # @param [Hash] attrs
