--- conflicted
+++ resolved
@@ -31,19 +31,12 @@
       RSpec::Mocks.space.proxy_for(File).reset
       allow(subject).to receive(:client).and_return(client)
       allow(subject).to receive(:current_grid).and_return(current_grid)
-<<<<<<< HEAD
-      allow(File).to receive(:exist?).with(File.join(Dir.home, '.kontena/certs/.pem')).and_return(false)
+      allow(File).to receive(:exist?).with(File.join(Dir.home, '.kontena/certs/someurl.example.com.pem')).and_return(false)
       allow(File).to receive(:exist?).with(File.join(Dir.home, '.kontena', 'config.json')).and_return(true)
       allow(File).to receive(:readable?).with(File.join(Dir.home, '.kontena', 'config.json')).and_return(true)
-=======
-      allow(File).to receive(:exist?).with(File.join(Dir.home, '.kontena/certs/someurl.example.com.pem')).and_return(false)
-      allow(File).to receive(:exist?).with(File.join(Dir.home, '.kontena_client.json')).and_return(true)
-      allow(File).to receive(:readable?).with(File.join(Dir.home, '.kontena_client.json')).and_return(true)
->>>>>>> ca098897
       allow(File).to receive(:read).and_call_original
       allow(File).to receive(:read).with(File.join(Dir.home, '.kontena', 'config.json')).and_return(JSON.dump(settings))
       Kontena::Cli::Config.reset_instance
     end
   end
-
 end