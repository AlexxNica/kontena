--- conflicted
+++ resolved
@@ -497,12 +497,8 @@
       # Does nothing if using settings from environment variables.
       def write
         return nil if ENV['KONTENA_URL']
-<<<<<<< HEAD
-        logger.debug "Writing configuration to #{config_filename}"
+        debug { "Writing configuration to #{config_filename}" }
         ensure_config_path
-=======
-        debug { "Writing configuration to #{config_filename}" }
->>>>>>> ca098897
         File.write(config_filename, to_json)
       end
 
