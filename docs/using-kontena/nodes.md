--- conflicted
+++ resolved
@@ -123,7 +123,8 @@
 
 Ephemeral nodes are intended to be used for autoscaled nodes, which may be provisioned automatically, and then cleaned up once terminated.
 
-<<<<<<< HEAD
+Ephemeral nodes will not be available for scheduling of stateful services as the service state is only persisted on local disk.
+
 ## Manage Nodes
 
 #### Create a new Node
@@ -170,7 +171,4 @@
 
 The node must already be offline if it was provisioned using a grid token.
 If the node was created using `kontena node create`, then the node token will be invalidated.
-See [Decomissioning nodes](#decomissioning-nodes).
-=======
-Ephemeral nodes will not be available for scheduling of stateful services as the service state is only persisted on local disk.
->>>>>>> 176fbbf3
+See [Decomissioning nodes](#decomissioning-nodes).