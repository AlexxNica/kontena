---
title: Nodes (with Kontena CLI)
toc_order: 3
---

# Installing Kontena Nodes with Kontena CLI

Kontena CLI may be used to provision new Kontena Nodes based on [CoreOS](https://coreos.com/using-coreos/), fully configured and ready for action! At the moment, you can provision Nodes to following platforms:

* Vagrant (for local testing)
* DigitalOcean
* AWS

We are adding support for other platforms gradually based on your requests. If you'd like to see support for the platform you are using, please [post your request](https://github.com/kontena/kontena/issues) as an issue to our GitHub repository.

## Vagrant

```
Usage:
    kontena node vagrant create [OPTIONS] [NAME]

Parameters:
    [NAME]                        Node name

Options:
    --memory MEMORY               How much memory node has (default: "1024")
    --version VERSION             Define installed Kontena version (default: "latest")
    -h, --help                    print help

```

## Digital Ocean

```
Usage:
    kontena node digitalocean create [OPTIONS] [NAME]

Parameters:
    [NAME]                        Node name

Options:
    --token TOKEN                 DigitalOcean API token
    --ssh-key SSH_KEY             Path to ssh public key
    --size SIZE                   Droplet size (default: "1gb")
    --region REGION               Region (default: "ams2")
<<<<<<< HEAD
    --version VERSION             Define installed Kontena version (default: latest)
=======
    --version VERSION             Define installed Kontena version (default: "latest")
    -h, --help                    print help
>>>>>>> b1b231b2
```

## AWS
```
Usage:
    kontena node aws create [OPTIONS]

Options:
    --name NAME                   Node name
    --access-key ACCESS_KEY       AWS access key ID
    --secret-key SECRET_KEY       AWS secret key
    --region REGION               EC2 Region (default: "eu-west-1")
    --zone ZONE                   EC2 Availability Zone (default: "a")
    --vpc-id VPC ID               Virtual Private Cloud (VPC) ID
    --subnet-id SUBNET ID         VPC option to specify subnet to launch instance into
    --key-pair KEY_PAIR           EC2 Key Pair
    --type SIZE                   Instance type (default: "t2.small")
    --storage STORAGE             Storage size (GiB) (default: "30")
    --version VERSION             Define installed Kontena version (default: "latest")
    -h, --help                    print help
``<|MERGE_RESOLUTION|>--- conflicted
+++ resolved
@@ -43,12 +43,8 @@
     --ssh-key SSH_KEY             Path to ssh public key
     --size SIZE                   Droplet size (default: "1gb")
     --region REGION               Region (default: "ams2")
-<<<<<<< HEAD
-    --version VERSION             Define installed Kontena version (default: latest)
-=======
     --version VERSION             Define installed Kontena version (default: "latest")
     -h, --help                    print help
->>>>>>> b1b231b2
 ```
 
 ## AWS
