--- conflicted
+++ resolved
@@ -43,12 +43,8 @@
     --ssh-key SSH_KEY             Path to ssh public key
     --size SIZE                   Droplet size (default: "1gb")
     --region REGION               Region (default: "ams2")
-<<<<<<< HEAD
     --version VERSION             Define installed Kontena version (default: "latest")
     -h, --help                    print help
-```
-=======
-    --version VERSION             Define installed Kontena version (default: latest)
 ```
 
 ## AWS
@@ -69,5 +65,4 @@
     --storage STORAGE             Storage size (GiB) (default: "30")
     --version VERSION             Define installed Kontena version (default: "latest")
     -h, --help                    print help
-``
->>>>>>> 5aa8a38a
+``